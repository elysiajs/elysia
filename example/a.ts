--- conflicted
+++ resolved
@@ -1,26 +1,21 @@
 import { Elysia, t } from '../src'
 
 const main = new Elysia()
-<<<<<<< HEAD
-	.post('/', ({ set }) => {
-		set.headers['x-powered-by'] = 'Elysia'
-		set.headers.server = 'Elysia'
-	}, {
-		body: t.Object({
-			ticketId: t.String({
-				description: 'Ticket ID to redeem'
-			}),
-			email: t.String({ format: 'email' })
-		})
-	})
+	.post(
+		'/',
+		({ set }) => {
+			set.headers['x-powered-by'] = 'Elysia'
+			set.headers.server = 'Elysia'
+		},
+		{
+			body: t.Object({
+				ticketId: t.String({
+					description: 'Ticket ID to redeem'
+				}),
+				email: t.String({ format: 'email' })
+			})
+		}
+	)
 	.get('/json', () => ({
 		hello: 'world'
-	}))
-=======
-	.mapResponse(({ response }) => {
-		console.log('test')
-	})
-	.get('/', () => 'stuff')
-
-main.handle(req('/'))
->>>>>>> d1297cf1
+	}))