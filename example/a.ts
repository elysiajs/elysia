--- conflicted
+++ resolved
@@ -1,22 +1,10 @@
 import { Elysia } from '../src'
 
-<<<<<<< HEAD
 const app = new Elysia()
 	.post('/', (context) => {
-		context.b
+		// context.b
 	}, {
 		derive: () => { return { b: 'b' } }
 		// resolve: () => ({ resolved: 'a' })
 	})
-	.listen(3000)
-=======
-const app = new Elysia().get('/', ({ error }) => error(420, 'a'), {
-	// body: t.Object({
-	// 	id: t.Boolean()
-	// })
-}).listen(3000)
->>>>>>> 80ef6533
-
-app.handle(new Request('http://localhost/'))
-	.then((t) => t.text())
-	.then(console.log)+	.listen(3000)