--- conflicted
+++ resolved
@@ -380,7 +380,6 @@
 		})
 	})
 
-<<<<<<< HEAD
 	it('parse array with nested object', async () => {
 		const params = new URLSearchParams()
 		params.append('keys', JSON.stringify({ a: 'hello' }))
@@ -481,7 +480,8 @@
 		expect(response).toEqual({
 			role: { name: 'hello' }
 		})
-=======
+	})
+
 	it('parse union primitive and object', async () => {
 		const app = new Elysia().get('/', ({ query: { ids } }) => ids, {
 			query: t.Object({
@@ -499,6 +499,5 @@
 			.then((res) => res.json())
 
 		expect(response).toEqual([1, { a: 'b' }])
->>>>>>> 3d0adcf7
 	})
 })