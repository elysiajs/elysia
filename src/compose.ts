--- conflicted
+++ resolved
@@ -657,7 +657,6 @@
 	}
 
 	if (hasQuery) {
-<<<<<<< HEAD
 		let arrayProperties: Record<string, 1> = {}
 		let objectProperties: Record<string, 1> = {}
 		let hasArrayProperty = false
@@ -665,200 +664,13 @@
 
 		if (validator.query?.schema) {
 			const schema = unwrapImportSchema(validator.query?.schema)
-			if (Kind in schema) {
+
+			if (Kind in schema && schema.properties) {
 				for (const [key, value] of Object.entries(schema.properties)) {
 					if (hasElysiaMeta('ArrayQuery', value as TSchema)) {
 						arrayProperties[key] = 1
 						hasArrayProperty = true
 					}
-=======
-		const destructured = <
-			{
-				key: string
-				isArray: boolean
-				isNestedObjectArray: boolean
-				isObject: boolean
-				anyOf: boolean
-			}[]
-		>[]
-
-		const schema = validator.query?.schema
-		if (
-			schema &&
-			(schema.type === 'object' ||
-				(schema[Kind] === 'Import' && schema.$defs?.[schema.$ref]))
-		) {
-			const properties =
-				schema.properties ?? schema.$defs?.[schema.$ref]?.properties
-
-			if (properties && !validator.query!.hasAdditionalProperties)
-				for (const [key, _value] of Object.entries(properties)) {
-					let value = _value as TAnySchema
-
-					const isArray =
-						value.type === 'array' ||
-						!!value.anyOf?.some(
-							(v: TSchema) =>
-								v.type === 'string' &&
-								v.format === 'ArrayString'
-						)
-
-					// @ts-ignore
-					if (
-						value &&
-						OptionalKind in value &&
-						value.type === 'array' &&
-						value.items
-					)
-						value = value.items
-
-					const { type, anyOf } = value
-
-					destructured.push({
-						key,
-						isArray,
-						isNestedObjectArray:
-							(isArray && value.items?.type === 'object') ||
-							!!value.items?.anyOf?.some(
-								(x: TSchema) =>
-									x.type === 'object' || x.type === 'array'
-							),
-						isObject:
-							type === 'object' ||
-							anyOf?.some(
-								(v: TSchema) =>
-									v.type === 'string' &&
-									v.format === 'ArrayString'
-							),
-						anyOf: !!anyOf
-					})
-				}
-		}
-
-		if (!destructured.length) {
-			fnLiteral +=
-				'if(c.qi===-1){' +
-				'c.query={}' +
-				'}else{' +
-				'c.query=parseQueryFromURL(c.url,c.qi+1)' +
-				'}'
-		} else {
-			fnLiteral += 'if(c.qi!==-1){' + `let url='&'+c.url.slice(c.qi+1)\n`
-
-			let index = 0
-			for (const {
-				key,
-				isArray,
-				isObject,
-				isNestedObjectArray,
-				anyOf
-			} of destructured) {
-				const encoded = encodeURIComponent(key)
-
-				const init =
-					(index === 0 ? 'let ' : '') +
-					`memory=url.indexOf('&${encoded}=')` +
-					`\nlet a${index}\n`
-
-				if (isArray) {
-					fnLiteral += init
-
-					if (isNestedObjectArray)
-						fnLiteral +=
-							`while(memory!==-1){` +
-							`const start=memory+${encoded.length + 2}\n` +
-							`memory=url.indexOf('&',start)\n` +
-							`if(a${index}===undefined)\n` +
-							`a${index}=''\n` +
-							`else\n` +
-							`a${index}+=','\n` +
-							`let temp\n` +
-							`if(memory===-1)temp=decodeURIComponent(url.slice(start).replace(/\\+/g,' '))\n` +
-							`else temp=decodeURIComponent(url.slice(start, memory).replace(/\\+/g,' '))\n` +
-							`const charCode=temp.charCodeAt(0)\n` +
-							`if(charCode!==91&&charCode !== 123)\n` +
-							`temp='"'+temp+'"'\n` +
-							`a${index}+=temp\n` +
-							`if(memory===-1)break\n` +
-							`memory=url.indexOf('&${encoded}=',memory)\n` +
-							`if(memory===-1)break` +
-							`}` +
-							`try{` +
-							`if(a${index}.charCodeAt(0)===91)` +
-							`a${index} = JSON.parse(a${index})\n` +
-							`else\n` +
-							`a${index}=JSON.parse('['+a${index}+']')` +
-							`}catch{}\n`
-					else
-						fnLiteral +=
-							`while(memory!==-1){` +
-							`const start=memory+${encoded.length + 2}\n` +
-							`memory=url.indexOf('&',start)\n` +
-							`if(a${index}===undefined)` +
-							`a${index}=[]\n` +
-							`if(memory===-1){` +
-							`const temp=decodeURIComponent(url.slice(start).replace(/\\+/g,' '))\n` +
-							`if(temp.includes(',')){a${index}=a${index}.concat(temp.split(','))}` +
-							`else{a${index}.push(decodeURIComponent(url.slice(start).replace(/\\+/g,' ')))}\n` +
-							`break` +
-							`}else{` +
-							`const temp=decodeURIComponent(url.slice(start, memory).replace(/\\+/g,' '))\n` +
-							`if(temp.includes(',')){a${index}=a${index}.concat(temp.split(','))}` +
-							`else{a${index}.push(temp)}\n` +
-							`}` +
-							`memory=url.indexOf('&${encoded}=',memory)\n` +
-							`if(memory===-1) break\n` +
-							`}`
-				} else if (isObject)
-					fnLiteral +=
-						init +
-						`if(memory!==-1){` +
-						`const start=memory+${encoded.length + 2}\n` +
-						`memory=url.indexOf('&',start)\n` +
-						`if(memory===-1)a${index}=decodeURIComponent(url.slice(start).replace(/\\+/g,' '))` +
-						`else a${index}=decodeURIComponent(url.slice(start,memory).replace(/\\+/g,' '))` +
-						`if(a${index}!==undefined)` +
-						`try{` +
-						`a${index}=JSON.parse(a${index})` +
-						`}catch{}` +
-						'}'
-				// Might be union primitive and array
-				else {
-					fnLiteral +=
-						init +
-						`if(memory!==-1){` +
-						`const start=memory+${encoded.length + 2}\n` +
-						`memory=url.indexOf('&',start)\n` +
-						`if(memory===-1)a${index}=decodeURIComponent(url.slice(start).replace(/\\+/g,' '))\n` +
-						`else{` +
-						`a${index}=decodeURIComponent(url.slice(start,memory).replace(/\\+/g,' '))`
-
-					if (anyOf)
-						fnLiteral +=
-							`\nlet deepMemory=url.indexOf('&${encoded}=',memory)\n` +
-							`if(deepMemory!==-1){` +
-							`a${index}=[a${index}]\n` +
-							`let first=true\n` +
-							`while(true){` +
-							`const start=deepMemory+${encoded.length + 2}\n` +
-							`if(first)first=false\n` +
-							`else deepMemory = url.indexOf('&', start)\n` +
-							`let value\n` +
-							`if(deepMemory===-1)value=url.slice(start).replace(/\\+/g,' ')\n` +
-							`else value=url.slice(start, deepMemory).replace(/\\+/g,' ')\n` +
-							`value=decodeURIComponent(value)\n` +
-							`if(value===null){if(deepMemory===-1){break}else{continue}}\n` +
-							`const vStart=value.charCodeAt(0)\n` +
-							`const vEnd=value.charCodeAt(value.length - 1)\n` +
-							`if((vStart===91&&vEnd===93)||(vStart===123&&vEnd===125))\n` +
-							`try{` +
-							`a${index}.push(JSON.parse(value))` +
-							`}catch{` +
-							`a${index}.push(value)` +
-							`}` +
-							`if(deepMemory===-1)break` +
-							`}}`
->>>>>>> 6c63dc02
 
 					if (hasElysiaMeta('ObjectString', value as TSchema)) {
 						objectProperties[key] = 1
