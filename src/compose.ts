import type { AnyElysia } from '.'

import { Value } from '@sinclair/typebox/value'
import {
	OptionalKind,
	TypeBoxError,
	type TAnySchema,
	type TSchema
} from '@sinclair/typebox'

import { parseQuery, parseQueryFromURL } from './fast-querystring'

import { decode as decodeURIComponent } from './deuri'

import {
	ELYSIA_REQUEST_ID,
	getLoosePath,
	lifeCycleToFn,
	randomId,
	redirect,
	signCookie,
	isNotEmpty,
	encodePath
} from './utils'
import { ParseError, error } from './error'

import {
	NotFoundError,
	ValidationError,
	InternalServerError,
	ERROR_CODE,
	ElysiaCustomStatusResponse
} from './error'
import { ELYSIA_TRACE, type TraceHandler } from './trace'

import {
	createAccelerators,
	ElysiaTypeCheck,
	getCookieValidator
} from './schema'
import { Sucrose, sucrose } from './sucrose'
import { parseCookie, type CookieOptions } from './cookies'

import type { TraceEvent } from './trace'
import type {
	ComposedHandler,
	ElysiaConfig,
	Handler,
	HookContainer,
	LifeCycleStore,
	SchemaValidator
} from './types'

const allocateIf = (value: string, condition: unknown) =>
	condition ? value : ''

const defaultParsers = [
	'json',
	'text',
	'urlencoded',
	'arrayBuffer',
	'formdata',
	'application/json',
	// eslint-disable-next-line sonarjs/no-duplicate-string
	'text/plain',
	// eslint-disable-next-line sonarjs/no-duplicate-string
	'application/x-www-form-urlencoded',
	// eslint-disable-next-line sonarjs/no-duplicate-string
	'application/octet-stream',
	// eslint-disable-next-line sonarjs/no-duplicate-string
	'multipart/form-data'
]

const createReport = ({
	context = 'c',
	trace = [],
	addFn
}: {
	context?: string
	trace?: (TraceHandler | HookContainer<TraceHandler>)[]
	addFn(string: string): void
}) => {
	if (!trace.length)
		return () => {
			return {
				resolveChild() {
					return () => {}
				},
				resolve() {}
			}
		}

	for (let i = 0; i < trace.length; i++)
		addFn(
			`let report${i},reportChild${i},reportErr${i},reportErrChild${i};` +
				`let trace${i}=${context}[ELYSIA_TRACE]?.[${i}]??trace[${i}](${context});\n`
		)

	return (
		event: TraceEvent,
		{
			name,
			total = 0
		}: {
			name?: string
			attribute?: string
			total?: number
		} = {}
	) => {
		// ? For debug specific event
		// if (event !== 'mapResponse')
		// 	return {
		// 		resolveChild() {
		// 			return () => {}
		// 		},
		// 		resolve() {}
		// 	}

		if (!name) name = 'anonymous'

		const reporter = event === 'error' ? 'reportErr' : 'report'

		for (let i = 0; i < trace.length; i++)
			addFn(
				`${reporter}${i} = trace${i}.${event}({` +
					`id,` +
					`event:'${event}',` +
					`name:'${name}',` +
					`begin:performance.now(),` +
					`total:${total}` +
					`})\n`
			)

		return {
			resolve() {
				for (let i = 0; i < trace.length; i++)
					addFn(`${reporter}${i}.resolve()\n`)
			},
			resolveChild(name: string) {
				for (let i = 0; i < trace.length; i++)
					addFn(
						`${reporter}Child${i}=${reporter}${i}.resolveChild?.shift()?.({` +
							`id,` +
							`event:'${event}',` +
							`name:'${name}',` +
							`begin:performance.now()` +
							`})\n`
					)

				return (binding?: string) => {
					for (let i = 0; i < trace.length; i++) {
						if (binding)
							// Don't report error because HTTP response is expected and not an actual error to look for
							// if (${binding} instanceof ElysiaCustomStatusResponse) {
							//     ${reporter}Child${i}?.(${binding}.error)
							//     ${reporter}Child${i}?.()\n
							// } else
							addFn(
								`if(${binding} instanceof Error){` +
									`${reporter}Child${i}?.(${binding}) ` +
									`}else{` +
									`${reporter}Child${i}?.()` +
									'}'
							)
						else addFn(`${reporter}Child${i}?.()\n`)
					}
				}
			}
		}
	}
}

const composeCleaner = ({
	schema,
	name,
	type,
	typeAlias = type,
	normalize
}: {
	schema: ElysiaTypeCheck<any>
	name: string
	type: keyof SchemaValidator
	typeAlias?: string
	normalize: ElysiaConfig<''>['normalize']
}) => {
	if (!normalize || !schema.Clean || schema.sucrose.hasAdditionalProperties)
		return ''

	if (normalize === true || normalize === 'exactMirror')
		return (
			`try{` +
			`${name}=validator.${typeAlias}.Clean(${name})\n` +
			`}catch{` +
			(schema.sucrose.isOptional
				? ''
				: `throw new ValidationError('${type}',validator.${typeAlias},${name})`) +
			`}`
		)

	if (normalize === 'typebox')
		return `${name}=validator.${typeAlias}.Clean(${name})\n`

	return ''
}

const composeValidationFactory = ({
	injectResponse = '',
	normalize = false,
	validator,
	encodeSchema = false,
	accelerators
}: {
	injectResponse?: string
	normalize?: ElysiaConfig<''>['normalize']
	validator: SchemaValidator
	encodeSchema?: boolean
	accelerators?: ReturnType<typeof createAccelerators>
}) => ({
	composeValidation: (type: string, value = `c.${type}`) =>
		`c.set.status=422;throw new ValidationError('${type}',validator.${type},${value})`,
	composeResponseValidation: (name = 'r') => {
		let code = injectResponse + '\n'

		if (accelerators) code += `let accelerate\n`

		code +=
			`if(${name} instanceof ElysiaCustomStatusResponse){` +
			`c.set.status=${name}.code\n` +
			`${name}=${name}.response` +
			`}` +
			`switch(c.set.status){`

		for (const [status, value] of Object.entries(validator.response!)) {
			code += `\ncase ${status}:if(${name} instanceof Response)break\n`

			code += composeCleaner({
				name,
				schema: value,
				type: 'response',
				typeAlias: `response['${status}']`,
				normalize
			})

			// Encode call TypeCheck.Check internally
			if (
				encodeSchema &&
				(value.sucrose.hasTransform ||
					typeof value.Encode === 'function')
			)
				code +=
					`try{` +
					`${name}=validator.response[${status}].Encode(${name})\n` +
					`c.set.status=${status}` +
					`}catch{` +
					`throw new ValidationError('response',validator.response[${status}],${name})` +
					`}`
			else
				code +=
					`if(validator.response[${status}].Check(${name})===false){` +
					'c.set.status=422\n' +
					`throw new ValidationError('response',validator.response[${status}],${name})` +
					'}' +
					`c.set.status=${status}\n`

			if (
				accelerators?.[+status] &&
				(value.schema.type === 'object' ||
					value.schema.type === 'array')
			)
				code += `accelerate=accelerators[${status}]\n`

			code += 'break\n'
		}

		return code + '}'
	}
})

const isAsyncName = (v: Function | HookContainer) => {
	// @ts-ignore
	const fn = v?.fn ?? v

	return fn.constructor.name === 'AsyncFunction'
}

const matchResponseClone = /=>\s?response\.clone\(/
const matchFnReturn = /(?:return|=>)\s?\S+\(|a(?:sync|wait)/

const isAsync = (v: Function | HookContainer) => {
	const isObject = typeof v === 'object'

	if (isObject && v.isAsync !== undefined) return v.isAsync

	const fn = isObject ? v.fn : v

	if (fn.constructor.name === 'AsyncFunction') return true

	const literal: string = fn.toString()

	if (matchResponseClone.test(literal)) {
		if (isObject) v.isAsync = false

		return false
	}

	const result = matchFnReturn.test(literal)

	if (isObject) v.isAsync = result

	return result
}

const hasReturn = (v: string | HookContainer<any> | Function) => {
	const isObject = typeof v === 'object'

	if (isObject && v.hasReturn !== undefined) return v.hasReturn

	const fnLiteral = isObject
		? v.fn.toString()
		: typeof v === 'string'
			? v.toString()
			: v

	const parenthesisEnd = fnLiteral.indexOf(')')

	// Is direct arrow function return eg. () => 1
	if (
		fnLiteral.charCodeAt(parenthesisEnd + 2) === 61 &&
		fnLiteral.charCodeAt(parenthesisEnd + 5) !== 123
	) {
		if (isObject) v.hasReturn = true

		return true
	}

	const result = fnLiteral.includes('return')

	if (isObject) v.hasReturn = result

	return result
}

const isGenerator = (v: Function | HookContainer) => {
	// @ts-ignore
	const fn = v?.fn ?? v

	return (
		fn.constructor.name === 'AsyncGeneratorFunction' ||
		fn.constructor.name === 'GeneratorFunction'
	)
}

export const composeHandler = ({
	app,
	path,
	method,
	hooks,
	validator,
	handler,
	allowMeta = false,
	inference,
	asManifest = false
}: {
	app: AnyElysia
	path: string
	method: string
	hooks: Partial<LifeCycleStore>
	validator: SchemaValidator
	handler: unknown | Handler<any, any>
	allowMeta?: boolean
	inference: Sucrose.Inference
	asManifest?: boolean
}): ComposedHandler => {
	const adapter = app['~adapter'].composeHandler
	const adapterHandler = app['~adapter'].handler
	const isHandleFn = typeof handler === 'function'

	if (!isHandleFn) {
		handler = adapterHandler.mapResponse(handler, {
			// @ts-expect-error private property
			headers: app.setHeaders ?? {}
		})

		if (
			hooks.parse?.length &&
			hooks.transform?.length &&
			hooks.beforeHandle?.length &&
			hooks.afterHandle?.length
		) {
			if (handler instanceof Response)
				return Function(
					'a',
					`return function(){return a.clone()}`
				)(handler)

			return Function('a', 'return function(){return a}')(handler)
		}
	}

	const handle = isHandleFn ? `handler(c)` : `handler`
	const hasAfterResponse = !!hooks.afterResponse?.length

	const hasTrace = !!hooks.trace?.length
	let fnLiteral = ''

	inference = sucrose(
		Object.assign({}, hooks, {
			handler: handler as any
		}),
		inference
	)

	if (adapter.declare) {
		const literal = adapter.declare(inference)

		if (literal) fnLiteral += literal
	}

	if (inference.server)
		fnLiteral +=
			"Object.defineProperty(c,'server',{" +
			'get:function(){return getServer()}' +
			'})\n'

	validator.createBody?.()
	validator.createQuery?.()
	validator.createHeaders?.()
	validator.createParams?.()
	validator.createCookie?.()
	validator.createResponse?.()

	const jsonAccelerator =
		(app.config.jsonAccelerator ?? true) && validator.response

	const hasValidation =
		validator.body ||
		validator.headers ||
		validator.params ||
		validator.query ||
		validator.cookie ||
		validator.response

	const hasQuery = inference.query || !!validator.query

	const requestNoBody =
		hooks.parse?.length === 1 &&
		// @ts-expect-error
		hooks.parse[0].fn === 'none'

	const hasBody =
		method !== '$INTERNALWS' &&
		method !== 'GET' &&
		method !== 'HEAD' &&
		(inference.body || !!validator.body || !!hooks.parse?.length) &&
		!requestNoBody

	if (hasBody) fnLiteral += `let isParsing=false\n`

	// @ts-expect-error private
	const defaultHeaders = app.setHeaders
	const hasDefaultHeaders =
		defaultHeaders && !!Object.keys(defaultHeaders).length

	// ? defaultHeaders doesn't imply that user will use headers in handler
	const hasHeaders =
		inference.headers ||
		!!validator.headers ||
		(adapter.preferWebstandardHeaders !== true && inference.body)

	const hasCookie = inference.cookie || !!validator.cookie

	// ! Get latest app.config.cookie
	const cookieValidator = getCookieValidator({
		// @ts-expect-error private property
		modules: app.definitions.typebox,
		validator: validator.cookie as any,
		defaultConfig: app.config.cookie,
		dynamic: !!app.config.aot,
		config: validator.cookie?.config ?? {},
		// @ts-expect-error
		models: app.definitions.type
	})!

	const cookieMeta = cookieValidator?.config as {
		secrets?: string | string[]
		sign: string[] | true
		properties: { [x: string]: Object }
	}

	let encodeCookie = ''

	if (cookieMeta?.sign) {
		if (!cookieMeta.secrets)
			throw new Error(
				`t.Cookie required secret which is not set in (${method}) ${path}.`
			)

		const secret = !cookieMeta.secrets
			? undefined
			: typeof cookieMeta.secrets === 'string'
				? cookieMeta.secrets
				: cookieMeta.secrets[0]

		encodeCookie += 'const _setCookie = c.set.cookie\n' + 'if(_setCookie){'

		if (cookieMeta.sign === true) {
			encodeCookie +=
				'for(const [key, cookie] of Object.entries(_setCookie)){' +
				`c.set.cookie[key].value=await signCookie(cookie.value,'${secret}')` +
				'}'
		} else
			for (const name of cookieMeta.sign)
				encodeCookie +=
					`if(_setCookie['${name}']?.value){` +
					`c.set.cookie['${name}'].value=await signCookie(_setCookie['${name}'].value,'${secret}')` +
					'}'

		encodeCookie += '}\n'
	}

	const normalize = app.config.normalize
	const encodeSchema = app.config.experimental?.encodeSchema
	const accelerators = jsonAccelerator
		? createAccelerators(validator.response!)
		: undefined

	const { composeValidation, composeResponseValidation } =
		composeValidationFactory({
			normalize,
			validator,
			encodeSchema,
			accelerators
		})

	if (hasHeaders) fnLiteral += adapter.headers

	if (hasTrace) fnLiteral += 'const id=c[ELYSIA_REQUEST_ID]\n'

	const report = createReport({
		trace: hooks.trace,
		addFn: (word) => {
			fnLiteral += word
		}
	})

	fnLiteral += 'try{'

	if (hasCookie) {
		const get = (name: keyof CookieOptions, defaultValue?: unknown) => {
			// @ts-ignore
			const value = cookieMeta?.[name] ?? defaultValue
			if (!value)
				return typeof defaultValue === 'string'
					? `${name}:"${defaultValue}",`
					: `${name}:${defaultValue},`

			if (typeof value === 'string') return `${name}:'${value}',`
			if (value instanceof Date)
				return `${name}: new Date(${value.getTime()}),`

			return `${name}:${value},`
		}

		const options = cookieMeta
			? `{secrets:${
					cookieMeta.secrets !== undefined
						? typeof cookieMeta.secrets === 'string'
							? `'${cookieMeta.secrets}'`
							: '[' +
								cookieMeta.secrets.reduce(
									(a, b) => a + `'${b}',`,
									''
								) +
								']'
						: 'undefined'
				},` +
				`sign:${
					cookieMeta.sign === true
						? true
						: cookieMeta.sign !== undefined
							? '[' +
								cookieMeta.sign.reduce(
									(a, b) => a + `'${b}',`,
									''
								) +
								']'
							: 'undefined'
				},` +
				get('domain') +
				get('expires') +
				get('httpOnly') +
				get('maxAge') +
				get('path', '/') +
				get('priority') +
				get('sameSite') +
				get('secure') +
				'}'
			: 'undefined'

		if (hasHeaders)
			fnLiteral += `\nc.cookie=await parseCookie(c.set,c.headers.cookie,${options})\n`
		else
			fnLiteral += `\nc.cookie=await parseCookie(c.set,c.request.headers.get('cookie'),${options})\n`
	}

	if (hasQuery) {
		const destructured = <
			{
				key: string
				isArray: boolean
				isNestedObjectArray: boolean
				isObject: boolean
				anyOf: boolean
			}[]
		>[]

		if (validator.query && validator.query.schema.type === 'object') {
			const properties = validator.query.schema.properties

			if (!validator.query.sucrose.hasAdditionalProperties)
				for (const [key, _value] of Object.entries(properties)) {
					let value = _value as TAnySchema

					const isArray =
						value.type === 'array' ||
						!!value.anyOf?.some(
							(v: TSchema) =>
								v.type === 'string' &&
								v.format === 'ArrayString'
						)

					// @ts-ignore
					if (
						value &&
						OptionalKind in value &&
						value.type === 'array' &&
						value.items
					)
						value = value.items

					const { type, anyOf } = value

					destructured.push({
						key,
						isArray,
						isNestedObjectArray:
							(isArray && value.items?.type === 'object') ||
							!!value.items?.anyOf?.some(
								(x: TSchema) =>
									x.type === 'object' || x.type === 'array'
							),
						isObject:
							type === 'object' ||
							anyOf?.some(
								(v: TSchema) =>
									v.type === 'string' &&
									v.format === 'ArrayString'
							),
						anyOf: !!anyOf
					})
				}
		}

		if (!destructured.length) {
			fnLiteral +=
				'if(c.qi===-1){' +
				'c.query={}' +
				'}else{' +
				'c.query=parseQueryFromURL(c.url.slice(c.qi + 1))' +
				'}'
		} else {
			fnLiteral +=
				'if(c.qi!==-1){' + `let url='&'+c.url.slice(c.qi + 1)\n`

			let index = 0
			for (const {
				key,
				isArray,
				isObject,
				isNestedObjectArray,
				anyOf
			} of destructured) {
				const init =
					(index === 0 ? 'let ' : '') +
					`memory=url.indexOf('&${key}=')` +
					`\nlet a${index}\n`

				if (isArray) {
					fnLiteral += init

					if (isNestedObjectArray)
						fnLiteral +=
							`while(memory!==-1){` +
							`const start=memory+${key.length + 2}\n` +
							`memory=url.indexOf('&',start)\n` +
							`if(a${index}===undefined)\n` +
							`a${index}=''\n` +
							`else\n` +
							`a${index}+=','\n` +
							`let temp\n` +
							`if(memory===-1)temp=decodeURIComponent(url.slice(start).replace(/\\+/g,' '))\n` +
							`else temp=decodeURIComponent(url.slice(start, memory).replace(/\\+/g,' '))\n` +
							`const charCode=temp.charCodeAt(0)\n` +
							`if(charCode!==91&&charCode !== 123)\n` +
							`temp='"'+temp+'"'\n` +
							`a${index}+=temp\n` +
							`if(memory===-1)break\n` +
							`memory=url.indexOf('&${key}=',memory)\n` +
							`if(memory===-1)break` +
							`}` +
							`try{` +
							`if(a${index}.charCodeAt(0)===91)` +
							`a${index} = JSON.parse(a${index})\n` +
							`else\n` +
							`a${index}=JSON.parse('['+a${index}+']')` +
							`}catch{}\n`
					else
						fnLiteral +=
							`while(memory!==-1){` +
							`const start=memory+${key.length + 2}\n` +
							`memory=url.indexOf('&',start)\n` +
							`if(a${index}===undefined)` +
							`a${index}=[]\n` +
							`if(memory===-1){` +
							`const temp=decodeURIComponent(url.slice(start)).replace(/\\+/g,' ')\n` +
							`if(temp.includes(',')){a${index}=a${index}.concat(temp.split(','))}` +
							`else{a${index}.push(decodeURIComponent(url.slice(start)).replace(/\\+/g,' '))}\n` +
							`break` +
							`}else{` +
							`const temp=decodeURIComponent(url.slice(start, memory)).replace(/\\+/g,' ')\n` +
							`if(temp.includes(',')){a${index}=a${index}.concat(temp.split(','))}` +
							`else{a${index}.push(temp)}\n` +
							`}` +
							`memory=url.indexOf('&${key}=',memory)\n` +
							`if(memory===-1) break\n` +
							`}`
				} else if (isObject)
					fnLiteral +=
						init +
						`if(memory!==-1){` +
						`const start=memory+${key.length + 2}\n` +
						`memory=url.indexOf('&',start)\n` +
						`if(memory===-1)a${index}=decodeURIComponent(url.slice(start).replace(/\\+/g,' '))` +
						`else a${index}=decodeURIComponent(url.slice(start,memory).replace(/\\+/g,' '))` +
						`if(a${index}!==undefined)` +
						`try{` +
						`a${index}=JSON.parse(a${index})` +
						`}catch{}` +
						'}'
				// Might be union primitive and array
				else {
					fnLiteral +=
						init +
						`if(memory!==-1){` +
						`const start=memory+${key.length + 2}\n` +
						`memory=url.indexOf('&',start)\n` +
						`if(memory===-1)a${index}=decodeURIComponent(url.slice(start).replace(/\\+/g,' '))\n` +
						`else{` +
						`a${index}=decodeURIComponent(url.slice(start,memory).replace(/\\+/g,' '))`

					if (anyOf)
						fnLiteral +=
							`\nlet deepMemory=url.indexOf('&${key}=',memory)\n` +
							`if(deepMemory!==-1){` +
							`a${index}=[a${index}]\n` +
							`let first=true\n` +
							`while(true){` +
							`const start=deepMemory+${key.length + 2}\n` +
							`if(first)first=false\n` +
							`else deepMemory = url.indexOf('&', start)\n` +
							`let value\n` +
							`if(deepMemory===-1)value=url.slice(start).replace(/\\+/g,' ')\n` +
							`else value=url.slice(start, deepMemory).replace(/\\+/g,' ')\n` +
							`value=decodeURIComponent(value)\n` +
							`if(value===null){if(deepMemory===-1){break}else{continue}}\n` +
							`const vStart=value.charCodeAt(0)\n` +
							`const vEnd=value.charCodeAt(value.length - 1)\n` +
							`if((vStart===91&&vEnd===93)||(vStart===123&&vEnd===125))\n` +
							`try{` +
							`a${index}.push(JSON.parse(value))` +
							`}catch{` +
							`a${index}.push(value)` +
							`}` +
							`if(deepMemory===-1)break` +
							`}}`

					fnLiteral += '}}'
				}

				index++
				fnLiteral += '\n'
			}

			fnLiteral +=
				`c.query={` +
				destructured
					.map(({ key }, index) => `'${key}':a${index}`)
					.join(',') +
				`}`

			// If there are no query parameters, set it to an empty object
			fnLiteral += `} else c.query = {}\n`
		}
	}

	const isAsyncHandler = typeof handler === 'function' && isAsync(handler)

	const saveResponse =
		hasTrace || hooks.afterResponse?.length ? 'c.response= ' : ''

	const maybeAsync =
		hasCookie ||
		hasBody ||
		isAsyncHandler ||
		!!hooks.parse?.length ||
		!!hooks.afterHandle?.some(isAsync) ||
		!!hooks.beforeHandle?.some(isAsync) ||
		!!hooks.transform?.some(isAsync) ||
		!!hooks.mapResponse?.some(isAsync)

	const maybeStream =
		(typeof handler === 'function' ? isGenerator(handler as any) : false) ||
		!!hooks.beforeHandle?.some(isGenerator) ||
		!!hooks.afterHandle?.some(isGenerator) ||
		!!hooks.transform?.some(isGenerator)

	const responseKeys = Object.keys(validator.response ?? {})
	const hasMultipleResponses = responseKeys.length > 1
	const hasSingle200 =
		responseKeys.length === 0 ||
		(responseKeys.length === 1 && responseKeys[0] === '200')

	const hasSet =
		inference.cookie ||
		inference.set ||
		hasHeaders ||
		hasTrace ||
		hasMultipleResponses ||
		!hasSingle200 ||
		(isHandleFn && hasDefaultHeaders) ||
		maybeStream

	const mapResponseContext = adapter.mapResponseContext
		? `,${adapter.mapResponseContext}`
		: ''

	const mapAccelerate = (response = 'r', compact = false) =>
		jsonAccelerator
			? (saveResponse ? `${saveResponse}${response}\n` : '') +
				`if(accelerate){\n` +
				`c.set.headers['content-type']='application/json'\n` +
				(compact
					? `return mapCompactResponse(accelerate(${response})${mapResponseContext})}\n`
					: `return mapResponse(accelerate(${response}),c.set${mapResponseContext})}\n`)
			: ''

	if (hasTrace || inference.route) fnLiteral += `c.route=\`${path}\`\n`

	const parseReporter = report('parse', {
		total: hooks.parse?.length
	})

	if (hasBody) {
		const hasBodyInference =
			!!hooks.parse?.length || inference.body || validator.body

		if (adapter.parser.declare) fnLiteral += adapter.parser.declare

		fnLiteral += '\nisParsing=true\n'

		const parser =
			typeof hooks.parse === 'string'
				? hooks.parse
				: Array.isArray(hooks.parse) && hooks.parse.length === 1
					? typeof hooks.parse[0] === 'string'
						? hooks.parse[0]
						: typeof hooks.parse[0].fn === 'string'
							? hooks.parse[0].fn
							: undefined
					: undefined

		if (parser && defaultParsers.includes(parser)) {
			const reporter = report('parse', {
				total: hooks.parse?.length
			})

			const isOptionalBody = !!validator.body?.sucrose.isOptional

			switch (parser) {
				case 'json':
				case 'application/json':
					fnLiteral += adapter.parser.json(isOptionalBody)
					break

				case 'text':
				case 'text/plain':
					fnLiteral += adapter.parser.text(isOptionalBody)

					break

				case 'urlencoded':
				case 'application/x-www-form-urlencoded':
					fnLiteral += adapter.parser.urlencoded(isOptionalBody)

					break

				case 'arrayBuffer':
				case 'application/octet-stream':
					fnLiteral += adapter.parser.arrayBuffer(isOptionalBody)

					break

				case 'formdata':
				case 'multipart/form-data':
					fnLiteral += adapter.parser.formData(isOptionalBody)
					break

				default:
					if ((parser[0] as string) in app['~parser']) {
						fnLiteral += hasHeaders
							? `let contentType = c.headers['content-type']`
							: `let contentType = c.request.headers.get('content-type')`

						fnLiteral +=
							`\nif(contentType){` +
							`const index=contentType.indexOf(';')\n` +
							`if(index!==-1)contentType=contentType.substring(0, index)}\n` +
							`else{contentType=''}` +
							`c.contentType=contentType\n`

						fnLiteral +=
							`let result=parser['${parser}'](c, contentType)\n` +
							`if(result instanceof Promise)result=await result\n` +
							`if(result instanceof ElysiaCustomStatusResponse)throw result\n` +
							`if(result!==undefined)c.body=result\n` +
							'delete c.contentType\n'
					}

					break
			}

			reporter.resolve()
		} else if (hasBodyInference) {
			fnLiteral += '\n'
			fnLiteral += hasHeaders
				? `let contentType = c.headers['content-type']`
				: `let contentType = c.request.headers.get('content-type')`

			fnLiteral +=
				`\nif(contentType){` +
				`const index=contentType.indexOf(';')\n` +
				`if(index!==-1)contentType=contentType.substring(0, index)}\n` +
				`else{contentType=''}` +
				`c.contentType=contentType\n`

			if (hooks.parse?.length) fnLiteral += `let used=false\n`

			const reporter = report('parse', {
				total: hooks.parse?.length
			})

			let hasDefaultParser = false
			if (hooks.parse)
				for (let i = 0; i < hooks.parse.length; i++) {
					const name = `bo${i}`
					if (i !== 0) fnLiteral += `\nif(!used){`

					if (typeof hooks.parse[i].fn === 'string') {
						const endUnit = reporter.resolveChild(
							hooks.parse[i].fn as unknown as string
						)

						const isOptionalBody =
							!!validator.body?.sucrose.isOptional

						switch (hooks.parse[i].fn as unknown as string) {
							case 'json':
							case 'application/json':
								hasDefaultParser = true
								fnLiteral += adapter.parser.json(isOptionalBody)

								break

							case 'text':
							case 'text/plain':
								hasDefaultParser = true
								fnLiteral += adapter.parser.text(isOptionalBody)

								break

							case 'urlencoded':
							case 'application/x-www-form-urlencoded':
								hasDefaultParser = true
								fnLiteral +=
									adapter.parser.urlencoded(isOptionalBody)

								break

							case 'arrayBuffer':
							case 'application/octet-stream':
								hasDefaultParser = true
								fnLiteral +=
									adapter.parser.arrayBuffer(isOptionalBody)

								break

							case 'formdata':
							case 'multipart/form-data':
								hasDefaultParser = true
								fnLiteral +=
									adapter.parser.formData(isOptionalBody)

								break

							default:
								fnLiteral +=
									`${name}=parser['${hooks.parse[i].fn}'](c,contentType)\n` +
									`if(${name} instanceof Promise)${name}=await ${name}\n` +
									`if(${name}!==undefined){c.body=${name};used=true}\n`
						}

						endUnit()
					} else {
						const endUnit = reporter.resolveChild(
							hooks.parse[i].fn.name
						)

						fnLiteral +=
							`let ${name}=e.parse[${i}]\n` +
							`${name}=${name}(c,contentType)\n` +
							`if(${name} instanceof Promise)${name}=await ${name}\n` +
							`if(${name}!==undefined){c.body=${name};used=true}`

						endUnit()
					}

					if (i !== 0) fnLiteral += `}`

					if (hasDefaultParser) break
				}

			reporter.resolve()

			if (!hasDefaultParser) {
				const isOptionalBody = !!validator.body?.sucrose.isOptional

				if (hooks.parse?.length)
					fnLiteral +=
						`\nif(!used){\n` +
						`if(!contentType) throw new ParseError()\n`

				fnLiteral += `switch(contentType){`

				fnLiteral +=
					`case 'application/json':\n` +
					adapter.parser.json(isOptionalBody) +
					`break\n` +
					`case 'text/plain':` +
					adapter.parser.text(isOptionalBody) +
					`break` +
					'\n' +
					`case 'application/x-www-form-urlencoded':` +
					adapter.parser.urlencoded(isOptionalBody) +
					`break` +
					'\n' +
					`case 'application/octet-stream':` +
					adapter.parser.arrayBuffer(isOptionalBody) +
					`break` +
					'\n' +
					`case 'multipart/form-data':` +
					adapter.parser.formData(isOptionalBody) +
					`break` +
					'\n'

				for (const key of Object.keys(app['~parser']))
					fnLiteral +=
						`case '${key}':` +
						`let bo${key}=parser['${key}'](c,contentType)\n` +
						`if(bo${key} instanceof Promise)bo${key}=await bo${key}\n` +
						`if(bo${key} instanceof ElysiaCustomStatusResponse)throw result\n` +
						`if(bo${key}!==undefined)c.body=bo${key}\n` +
						`break` +
						'\n'

				if (hooks.parse?.length) fnLiteral += '}'

				fnLiteral += '}'
			}
		}

		fnLiteral += '\ndelete c.contentType'
		fnLiteral += '\nisParsing=false\n'
	}

	parseReporter.resolve()

	if (hooks?.transform) {
		const reporter = report('transform', {
			total: hooks.transform.length
		})

		if (hooks.transform.length) fnLiteral += 'let transformed\n'

		for (let i = 0; i < hooks.transform.length; i++) {
			const transform = hooks.transform[i]

			const endUnit = reporter.resolveChild(transform.fn.name)

			fnLiteral += isAsync(transform)
				? `transformed=await e.transform[${i}](c)\n`
				: `transformed=e.transform[${i}](c)\n`

			if (transform.subType === 'mapDerive')
				fnLiteral +=
					`if(transformed instanceof ElysiaCustomStatusResponse)throw transformed\n` +
					`else{` +
					`transformed.request=c.request\n` +
					`transformed.store=c.store\n` +
					`transformed.qi=c.qi\n` +
					`transformed.path=c.path\n` +
					`transformed.url=c.url\n` +
					`transformed.redirect=c.redirect\n` +
					`transformed.set=c.set\n` +
					`transformed.error=c.error\n` +
					`c=transformed` +
					'}'
			else
				fnLiteral +=
					`if(transformed instanceof ElysiaCustomStatusResponse)throw transformed\n` +
					`else Object.assign(c,transformed)\n`

			endUnit()
		}

		reporter.resolve()
	}

	if (validator) {
		if (validator.headers) {
			if (validator.headers.sucrose.hasDefault)
				for (const [key, value] of Object.entries(
					Value.Default(
						// @ts-ignore
						validator.headers.schema,
						{}
					) as Object
				)) {
					const parsed =
						typeof value === 'object'
							? JSON.stringify(value)
							: typeof value === 'string'
								? `'${value}'`
								: value

					if (parsed !== undefined)
						fnLiteral += `c.headers['${key}']??=${parsed}\n`
				}

			fnLiteral += composeCleaner({
				name: 'c.headers',
				schema: validator.headers,
				type: 'headers',
				normalize
			})

			if (validator.headers.sucrose.isOptional)
				fnLiteral += `if(isNotEmpty(c.headers)){`

			fnLiteral +=
				`if(validator.headers.Check(c.headers) === false){` +
				composeValidation('headers') +
				'}'

			if (validator.headers.sucrose.hasTransform)
				fnLiteral += `c.headers=validator.headers.Decode(c.headers)\n`

			if (validator.headers.sucrose.isOptional) fnLiteral += '}'
		}

		if (validator.params) {
			if (validator.params.sucrose.hasDefault)
				for (const [key, value] of Object.entries(
					Value.Default(
						// @ts-ignore
						validator.params.schema,
						{}
					) as Object
				)) {
					const parsed =
						typeof value === 'object'
							? JSON.stringify(value)
							: typeof value === 'string'
								? `'${value}'`
								: value

					if (parsed !== undefined)
						fnLiteral += `c.params['${key}']??=${parsed}\n`
				}

			fnLiteral +=
				`if(validator.params.Check(c.params)===false){` +
				composeValidation('params') +
				'}'

			if (validator.params.sucrose.hasTransform)
				fnLiteral += `c.params=validator.params.Decode(c.params)\n`
		}

		if (validator.query) {
			if (validator.query.sucrose.hasDefault)
				for (const [key, value] of Object.entries(
					Value.Default(
						// @ts-ignore
						validator.query.schema,
						{}
					) as Object
				)) {
					const parsed =
						typeof value === 'object'
							? JSON.stringify(value)
							: typeof value === 'string'
								? `'${value}'`
								: value

					if (parsed !== undefined)
						fnLiteral += `if(c.query['${key}']===undefined)c.query['${key}']=${parsed}\n`

					fnLiteral += composeCleaner({
						name: 'c.query',
						schema: validator.query,
						type: 'query',
						normalize
					})
				}

			if (validator.query.sucrose.isOptional)
				fnLiteral += `if(isNotEmpty(c.query)){`

			fnLiteral +=
				`if(validator.query.Check(c.query)===false){` +
				composeValidation('query') +
				`}`

			if (validator.query.sucrose.hasTransform)
				fnLiteral += `c.query=validator.query.Decode(Object.assign({},c.query))\n`

			if (validator.query.sucrose.isOptional) fnLiteral += `}`
		}

		if (validator.body) {
			if (
				validator.body.sucrose.hasTransform ||
				validator.body.sucrose.isOptional
			)
				fnLiteral += `const isNotEmptyObject=c.body&&(typeof c.body==="object"&&isNotEmpty(c.body))\n`

<<<<<<< HEAD
			if (validator.body.sucrose.hasDefault) {
				const value = Value.Default(
					validator.body.schema,
					validator.body.schema.type === 'object' ? {} : undefined
=======
			if (hasProperty('default', validator.body)) {
				// @ts-expect-error private property
				const schema = validator.body.schema
				const value = Value.Default(
					schema,
					schema.type === 'object' ||
						(schema[TypeBoxSymbol.kind] === 'Import' &&
							schema.$defs[schema.$ref][TypeBoxSymbol.kind] ===
								'Object')
						? {}
						: undefined
>>>>>>> a35b26de
				)

				const parsed =
					typeof value === 'object'
						? JSON.stringify(value)
						: typeof value === 'string'
							? `'${value}'`
							: value

<<<<<<< HEAD
				fnLiteral +=
					`if(typeof c.body==='object')` +
					`c.body=Object.assign(${parsed},c.body)\n` +
					`else c.body=${parsed}\n`
=======
				fnLiteral += `if(validator.body.Check(c.body)===false){`

				if (value !== undefined && value !== null)
					fnLiteral +=
						`if(typeof c.body==='object')` +
						`c.body=Object.assign(${parsed},c.body)\n` +
						`else c.body=${parsed}\n`
>>>>>>> a35b26de

				fnLiteral += composeCleaner({
					name: 'c.body',
					schema: validator.body,
					type: 'body',
					normalize
				})

				if (validator.body.sucrose.isOptional)
					fnLiteral +=
						`if(isNotEmptyObject&&validator.body.Check(c.body)===false){` +
						composeValidation('body') +
						'}'
				else
					fnLiteral +=
						`if(validator.body.Check(c.body)===false){` +
						composeValidation('body') +
						`}`
			} else {
				fnLiteral += composeCleaner({
					name: 'c.body',
					schema: validator.body,
					type: 'body',
					normalize
				})

				if (validator.body.sucrose.isOptional)
					fnLiteral +=
						`if(isNotEmptyObject&&validator.body.Check(c.body)===false){` +
						composeValidation('body') +
						'}'
				else
					fnLiteral +=
						`if(validator.body.Check(c.body)===false){` +
						composeValidation('body') +
						'}'
			}

			if (validator.body.sucrose.hasTransform)
				fnLiteral += `if(isNotEmptyObject)c.body=validator.body.Decode(c.body)\n`
		}

		if (
			cookieValidator &&
			isNotEmpty(
				cookieValidator.schema.properties ??
					cookieValidator.schema?.schema ??
					{}
			)
		) {
			fnLiteral +=
				`const cookieValue={}\n` +
				`for(const [key,value] of Object.entries(c.cookie))` +
				`cookieValue[key]=value.value\n`

			if (cookieValidator.sucrose.hasDefault)
				for (const [key, value] of Object.entries(
					Value.Default(cookieValidator.schema, {}) as Object
				)) {
					fnLiteral += `cookieValue['${key}'] = ${
						typeof value === 'object'
							? JSON.stringify(value)
							: value
					}\n`
				}

			if (cookieValidator.sucrose.isOptional)
				fnLiteral += `if(isNotEmpty(c.cookie)){`

			fnLiteral +=
				`if(validator.cookie.Check(cookieValue)===false){` +
				composeValidation('cookie', 'cookieValue') +
				'}'

			if (cookieValidator.sucrose.hasTransform)
				fnLiteral +=
					`for(const [key,value] of Object.entries(validator.cookie.Decode(cookieValue)))` +
					`c.cookie[key].value=value\n`

			if (cookieValidator.sucrose.isOptional) fnLiteral += `}`
		}
	}

	if (hooks?.beforeHandle) {
		const reporter = report('beforeHandle', {
			total: hooks.beforeHandle.length
		})

		let hasResolve = false

		for (let i = 0; i < hooks.beforeHandle.length; i++) {
			const beforeHandle = hooks.beforeHandle[i]

			const endUnit = reporter.resolveChild(beforeHandle.fn.name)

			const returning = hasReturn(beforeHandle)
			const isResolver =
				beforeHandle.subType === 'resolve' ||
				beforeHandle.subType === 'mapResolve'

			if (isResolver) {
				if (!hasResolve) {
					hasResolve = true
					fnLiteral += '\nlet resolved\n'
				}

				fnLiteral += isAsync(beforeHandle)
					? `resolved=await e.beforeHandle[${i}](c);\n`
					: `resolved=e.beforeHandle[${i}](c);\n`

				if (beforeHandle.subType === 'mapResolve')
					fnLiteral +=
						`if(resolved instanceof ElysiaCustomStatusResponse)` +
						`throw resolved\n` +
						`else{` +
						`resolved.request = c.request\n` +
						`resolved.store = c.store\n` +
						`resolved.qi = c.qi\n` +
						`resolved.path = c.path\n` +
						`resolved.url = c.url\n` +
						`resolved.redirect = c.redirect\n` +
						`resolved.set = c.set\n` +
						`resolved.error = c.error\n` +
						`c = resolved` +
						`}`
				else
					fnLiteral +=
						`if(resolved instanceof ElysiaCustomStatusResponse)throw resolved\n` +
						`else Object.assign(c, resolved)\n`
			} else if (!returning) {
				fnLiteral += isAsync(beforeHandle)
					? `await e.beforeHandle[${i}](c)\n`
					: `e.beforeHandle[${i}](c)\n`

				endUnit()
			} else {
				fnLiteral += isAsync(beforeHandle)
					? `be=await e.beforeHandle[${i}](c)\n`
					: `be=e.beforeHandle[${i}](c)\n`

				endUnit('be')

				fnLiteral += `if(be!==undefined){`
				reporter.resolve()

				if (hooks.afterHandle?.length) {
					report('handle', {
						name: isHandleFn
							? (handler as Function).name
							: undefined
					}).resolve()

					const reporter = report('afterHandle', {
						total: hooks.afterHandle.length
					})

					for (let i = 0; i < hooks.afterHandle.length; i++) {
						const hook = hooks.afterHandle[i]
						const returning = hasReturn(hook)
						const endUnit = reporter.resolveChild(hook.fn.name)

						fnLiteral += `c.response = be\n`

						if (!returning) {
							fnLiteral += isAsync(hook.fn)
								? `await e.afterHandle[${i}](c, be)\n`
								: `e.afterHandle[${i}](c, be)\n`
						} else {
							fnLiteral += isAsync(hook.fn)
								? `af = await e.afterHandle[${i}](c)\n`
								: `af = e.afterHandle[${i}](c)\n`

							fnLiteral += `if(af!==undefined) c.response=be=af\n`
						}

						endUnit('af')
					}
					reporter.resolve()
				}

				if (validator.response)
					fnLiteral += composeResponseValidation('be')

				const mapResponseReporter = report('mapResponse', {
					total: hooks.mapResponse?.length
				})

				if (hooks.mapResponse?.length) {
					fnLiteral += `c.response=be\n`

					for (let i = 0; i < hooks.mapResponse.length; i++) {
						const mapResponse = hooks.mapResponse[i]

						const endUnit = mapResponseReporter.resolveChild(
							mapResponse.fn.name
						)

						fnLiteral +=
							`if(mr===undefined){` +
							`mr=${isAsyncName(mapResponse) ? 'await ' : ''}e.mapResponse[${i}](c)\n` +
							`if(mr!==undefined)be=c.response=mr` +
							'}'

						endUnit()
					}
				}

				mapResponseReporter.resolve()

				fnLiteral += encodeCookie
				fnLiteral += `return mapEarlyResponse(${saveResponse}be,c.set${
					mapResponseContext
				})}\n`
			}
		}

		reporter.resolve()
	}

	if (hooks.afterHandle?.length) {
		const handleReporter = report('handle', {
			name: isHandleFn ? (handler as Function).name : undefined
		})

		if (hooks.afterHandle.length)
			fnLiteral += isAsyncHandler
				? `let r=c.response=await ${handle}\n`
				: `let r=c.response=${handle}\n`
		else
			fnLiteral += isAsyncHandler
				? `let r=await ${handle}\n`
				: `let r=${handle}\n`

		handleReporter.resolve()

		const reporter = report('afterHandle', {
			total: hooks.afterHandle.length
		})

		for (let i = 0; i < hooks.afterHandle.length; i++) {
			const hook = hooks.afterHandle[i]
			const returning = hasReturn(hook)
			const endUnit = reporter.resolveChild(hook.fn.name)

			if (!returning) {
				fnLiteral += isAsync(hook.fn)
					? `await e.afterHandle[${i}](c)\n`
					: `e.afterHandle[${i}](c)\n`

				endUnit()
			} else {
				fnLiteral += isAsync(hook.fn)
					? `af=await e.afterHandle[${i}](c)\n`
					: `af=e.afterHandle[${i}](c)\n`

				endUnit('af')

				if (validator.response) {
					fnLiteral += `if(af!==undefined){`
					reporter.resolve()

					fnLiteral += composeResponseValidation('af')

					fnLiteral += `c.response=af}`
				} else {
					fnLiteral += `if(af!==undefined){`
					reporter.resolve()

					fnLiteral += `c.response=af}`
				}
			}
		}

		reporter.resolve()

		fnLiteral += `r=c.response\n`

		if (validator.response) fnLiteral += composeResponseValidation()

		fnLiteral += encodeCookie

		const mapResponseReporter = report('mapResponse', {
			total: hooks.mapResponse?.length
		})
		if (hooks.mapResponse?.length) {
			for (let i = 0; i < hooks.mapResponse.length; i++) {
				const mapResponse = hooks.mapResponse[i]

				const endUnit = mapResponseReporter.resolveChild(
					mapResponse.fn.name
				)

				fnLiteral +=
					`mr=${
						isAsyncName(mapResponse) ? 'await ' : ''
					}e.mapResponse[${i}](c)\n` +
					`if(mr!==undefined)r=c.response=mr\n`

				endUnit()
			}
		}
		mapResponseReporter.resolve()

		fnLiteral += mapAccelerate('r', !hasSet)

		if (hasSet)
			fnLiteral += `return mapResponse(${saveResponse}r,c.set${
				mapResponseContext
			})\n`
		else
			fnLiteral += `return mapCompactResponse(${saveResponse}r${
				mapResponseContext
			})\n`
	} else {
		const handleReporter = report('handle', {
			name: isHandleFn ? (handler as Function).name : undefined
		})

		if (validator.response || hooks.mapResponse?.length) {
			fnLiteral += isAsyncHandler
				? `let r=await ${handle}\n`
				: `let r=${handle}\n`

			handleReporter.resolve()

			if (validator.response) fnLiteral += composeResponseValidation()

			report('afterHandle').resolve()

			const mapResponseReporter = report('mapResponse', {
				total: hooks.mapResponse?.length
			})

			if (hooks.mapResponse?.length) {
				fnLiteral += '\nc.response=r\n'

				for (let i = 0; i < hooks.mapResponse.length; i++) {
					const mapResponse = hooks.mapResponse[i]

					const endUnit = mapResponseReporter.resolveChild(
						mapResponse.fn.name
					)

					fnLiteral +=
						`\nif(mr===undefined){` +
						`mr=${isAsyncName(mapResponse) ? 'await ' : ''}e.mapResponse[${i}](c)\n` +
						`if(mr!==undefined)r=c.response=mr` +
						`}\n`

					endUnit()
				}
			}
			mapResponseReporter.resolve()

			fnLiteral += encodeCookie

			if (handler instanceof Response) {
				fnLiteral += inference.set
					? `if(` +
						`isNotEmpty(c.set.headers)||` +
						`c.set.status!==200||` +
						`c.set.redirect||` +
						`c.set.cookie)return mapResponse(${saveResponse}${handle}.clone(),c.set${
							mapResponseContext
						})` +
						`else return ${handle}.clone()`
					: `return ${handle}.clone()`

				fnLiteral += '\n'
			} else if (hasSet) {
				fnLiteral += mapAccelerate()

				fnLiteral += `return mapResponse(${saveResponse}r,c.set${
					mapResponseContext
				})\n`
			} else {
				fnLiteral += mapAccelerate('r', true)

				fnLiteral += `return mapCompactResponse(${saveResponse}r${
					mapResponseContext
				})\n`
			}
		} else if (hasCookie || hasTrace) {
			fnLiteral += isAsyncHandler
				? `let r=await ${handle}\n`
				: `let r=${handle}\n`

			handleReporter.resolve()

			report('afterHandle').resolve()

			const mapResponseReporter = report('mapResponse', {
				total: hooks.mapResponse?.length
			})
			if (hooks.mapResponse?.length) {
				fnLiteral += 'c.response= r\n'

				for (let i = 0; i < hooks.mapResponse.length; i++) {
					const mapResponse = hooks.mapResponse[i]

					const endUnit = mapResponseReporter.resolveChild(
						mapResponse.fn.name
					)

					fnLiteral +=
						`if(mr===undefined){` +
						`mr=${isAsyncName(mapResponse) ? 'await ' : ''}e.mapResponse[${i}](c)\n` +
						`if(mr!==undefined)r=c.response=mr` +
						`}`

					endUnit()
				}
			}
			mapResponseReporter.resolve()

			fnLiteral += encodeCookie
			fnLiteral += mapAccelerate('r', !hasSet)

			if (hasSet)
				fnLiteral += `return mapResponse(${saveResponse}r,c.set${
					mapResponseContext
				})\n`
			else
				fnLiteral += `return mapCompactResponse(${saveResponse}r${
					mapResponseContext
				})\n`
		} else {
			handleReporter.resolve()

			const handled = isAsyncHandler ? `await ${handle}` : handle

			report('afterHandle').resolve()

			if (handler instanceof Response) {
				fnLiteral += inference.set
					? `if(isNotEmpty(c.set.headers)||` +
						`c.set.status!==200||` +
						`c.set.redirect||` +
						`c.set.cookie)` +
						`return mapResponse(${saveResponse}${handle}.clone(),c.set${
							mapResponseContext
						})\n` +
						`else return ${handle}.clone()\n`
					: `return ${handle}.clone()\n`
			} else if (hasSet) {
				fnLiteral += mapAccelerate(handled)

				fnLiteral += `return mapResponse(${saveResponse}${handled},c.set${
					mapResponseContext
				})\n`
			} else {
				fnLiteral += mapAccelerate(handled, true)

				fnLiteral += `return mapCompactResponse(${saveResponse}${handled}${
					mapResponseContext
				})\n`
			}
		}
	}

	fnLiteral += `\n}catch(error){`

	if (hasBody) fnLiteral += `if(isParsing)error=new ParseError()\n`

	if (!maybeAsync) fnLiteral += `return(async()=>{`
	fnLiteral +=
		`const set=c.set\n` +
		`if(!set.status||set.status<300)set.status=error?.status||500\n`

	if (hasTrace && hooks.trace)
		for (let i = 0; i < hooks.trace.length; i++)
			// There's a case where the error is thrown before any trace is called
			fnLiteral += `report${i}?.resolve(error);reportChild${i}?.(error)\n`

	const errorReporter = report('error', {
		total: hooks.error?.length
	})

	if (hooks.error?.length) {
		fnLiteral += `c.error=error\n`

		if (hasValidation)
			fnLiteral +=
				`if(error instanceof TypeBoxError){` +
				'c.code="VALIDATION"\n' +
				'c.set.status=422' +
				'}else{' +
				`c.code=error.code??error[ERROR_CODE]??"UNKNOWN"}`
		else fnLiteral += `c.code=error.code??error[ERROR_CODE]??"UNKNOWN"\n`

		fnLiteral += `let er\n`

		for (let i = 0; i < hooks.error.length; i++) {
			const endUnit = errorReporter.resolveChild(hooks.error[i].fn.name)

			if (isAsync(hooks.error[i]))
				fnLiteral += `er=await e.error[${i}](c)\n`
			else
				fnLiteral +=
					`er=e.error[${i}](c)\n` +
					`if(er instanceof Promise)er=await er\n`

			endUnit()

			const mapResponseReporter = report('mapResponse', {
				total: hooks.mapResponse?.length
			})

			if (hooks.mapResponse?.length) {
				for (let i = 0; i < hooks.mapResponse.length; i++) {
					const mapResponse = hooks.mapResponse[i]

					const endUnit = mapResponseReporter.resolveChild(
						mapResponse.fn.name
					)

					fnLiteral +=
						`c.response=er\n` +
						`er=e.mapResponse[${i}](c)\n` +
						`if(er instanceof Promise)er=await er\n`

					endUnit()
				}
			}

			mapResponseReporter.resolve()

			fnLiteral += `er=mapEarlyResponse(er,set${mapResponseContext})\n`
			fnLiteral += `if(er){`

			if (hasTrace && hooks.trace) {
				for (let i = 0; i < hooks.trace.length; i++)
					fnLiteral += `report${i}.resolve()\n`

				errorReporter.resolve()
			}

			fnLiteral += `return er}`
		}
	}

	errorReporter.resolve()

	fnLiteral += `return handleError(c,error,true)`
	if (!maybeAsync) fnLiteral += '})()'
	fnLiteral += '}'

	if (hasAfterResponse || hasTrace) {
		fnLiteral += `finally{ `

		if (!maybeAsync) fnLiteral += ';(async()=>{'

		const reporter = report('afterResponse', {
			total: hooks.afterResponse?.length
		})

		if (hasAfterResponse && hooks.afterResponse) {
			for (let i = 0; i < hooks.afterResponse.length; i++) {
				const endUnit = reporter.resolveChild(
					hooks.afterResponse[i].fn.name
				)
				fnLiteral += `\nawait e.afterResponse[${i}](c)\n`
				endUnit()
			}
		}

		reporter.resolve()

		if (!maybeAsync) fnLiteral += '})()'

		fnLiteral += `}`
	}

	const adapterVariables = adapter.inject
		? Object.keys(adapter.inject).join(',') + ','
		: ''

	let init =
		`const {` +
		`handler,` +
		`handleError,` +
		`hooks:e, ` +
		allocateIf(`validator,`, hasValidation) +
		`mapResponse,` +
		`mapCompactResponse,` +
		`mapEarlyResponse,` +
		`isNotEmpty,` +
		`utils:{` +
		allocateIf(`parseQuery,`, hasBody) +
		allocateIf(`parseQueryFromURL,`, hasQuery) +
		`},` +
		`error:{` +
		allocateIf(`ValidationError,`, hasValidation) +
		`InternalServerError,` +
		allocateIf(`ParseError`, hasBody) +
		`},` +
		`schema,` +
		`definitions,` +
		`ERROR_CODE,` +
		allocateIf(`parseCookie,`, hasCookie) +
		allocateIf(`signCookie,`, hasCookie) +
		allocateIf(`decodeURIComponent,`, hasQuery) +
		`ElysiaCustomStatusResponse,` +
		allocateIf(`ELYSIA_TRACE,`, hasTrace) +
		allocateIf(`ELYSIA_REQUEST_ID,`, hasTrace) +
		allocateIf('parser,', hooks.parse?.length) +
		allocateIf(`getServer,`, inference.server) +
		allocateIf('accelerators,', jsonAccelerator) +
		adapterVariables +
		allocateIf('TypeBoxError', hasValidation) +
		`}=hooks\n` +
		`const trace=e.trace\n` +
		`return ${maybeAsync ? 'async ' : ''}function handle(c){`

	if (hooks.beforeHandle?.length) init += 'let be\n'
	if (hooks.afterHandle?.length) init += 'let af\n'
	if (hooks.mapResponse?.length) init += 'let mr\n'
	if (allowMeta) init += 'c.schema=schema\nc.defs=definitions\n'

	init += fnLiteral + '}'

	try {
		if (asManifest) return Function('hooks', init) as any

		return Function(
			'hooks',
			init
		)({
			handler,
			hooks: lifeCycleToFn(hooks),
			validator: hasValidation ? validator : undefined,
			// @ts-expect-error
			handleError: app.handleError,
			mapResponse: adapterHandler.mapResponse,
			mapCompactResponse: adapterHandler.mapCompactResponse,
			mapEarlyResponse: adapterHandler.mapEarlyResponse,
			isNotEmpty,
			utils: {
				parseQuery: hasBody ? parseQuery : undefined,
				parseQueryFromURL: hasQuery ? parseQueryFromURL : undefined
			},
			error: {
				ValidationError: hasValidation ? ValidationError : undefined,
				InternalServerError,
				ParseError: hasBody ? ParseError : undefined
			},
			schema: app.router.history,
			// @ts-expect-error
			definitions: app.definitions.type,
			ERROR_CODE,
			parseCookie: hasCookie ? parseCookie : undefined,
			signCookie: hasCookie ? signCookie : undefined,
			decodeURIComponent: hasQuery ? decodeURIComponent : undefined,
			ElysiaCustomStatusResponse,
			ELYSIA_TRACE: hasTrace ? ELYSIA_TRACE : undefined,
			ELYSIA_REQUEST_ID: hasTrace ? ELYSIA_REQUEST_ID : undefined,
			// @ts-expect-error private property
			getServer: () => app.getServer(),
			TypeBoxError: hasValidation ? TypeBoxError : undefined,
			parser: app['~parser'],
			accelerators,
			...adapter.inject
		})
	} catch (error) {
		const debugHooks = lifeCycleToFn(hooks)

		console.log('[Composer] failed to generate optimized handler')
		console.log('---')
		console.log({
			handler:
				typeof handler === 'function' ? handler.toString() : handler,
			instruction: init,
			hooks: {
				...debugHooks,
				// @ts-expect-error
				transform: debugHooks?.transform?.map?.((x) => x.toString()),
				// @ts-expect-error
				resolve: debugHooks?.resolve?.map?.((x) => x.toString()),
				// @ts-expect-error
				beforeHandle: debugHooks?.beforeHandle?.map?.((x) =>
					x.toString()
				),
				// @ts-expect-error
				afterHandle: debugHooks?.afterHandle?.map?.((x) =>
					x.toString()
				),
				// @ts-expect-error
				mapResponse: debugHooks?.mapResponse?.map?.((x) =>
					x.toString()
				),
				// @ts-expect-error
				parse: debugHooks?.parse?.map?.((x) => x.toString()),
				// @ts-expect-error
				error: debugHooks?.error?.map?.((x) => x.toString()),
				// @ts-expect-error
				afterResponse: debugHooks?.afterResponse?.map?.((x) =>
					x.toString()
				),
				// @ts-expect-error
				stop: debugHooks?.stop?.map?.((x) => x.toString())
			},
			validator,
			// @ts-expect-error
			definitions: app.definitions.type,
			error,
			fnLiteral
		})
		console.log('---')

		process.exit(1)
	}
}

export interface ComposerGeneralHandlerOptions {
	/**
	 * optimization for standard internet hostname
	 * this will assume hostname is always use a standard internet hostname
	 * assuming hostname is at minimum of 11 length of string (http://a.bc)
	 *
	 * setting this to true will skip the first 11 character of the hostname
	 *
	 * @default true
	 */
	standardHostname?: boolean
}

export const createOnRequestHandler = (
	app: AnyElysia,
	addFn?: (word: string) => void
) => {
	let fnLiteral = ''

	const report = createReport({
		trace: app.event.trace,
		addFn:
			addFn ??
			((word) => {
				fnLiteral += word
			})
	})

	const reporter = report('request', {
		total: app.event.request?.length
	})

	if (app.event.request?.length) {
		fnLiteral += `try{`

		for (let i = 0; i < app.event.request.length; i++) {
			const hook = app.event.request[i]
			const withReturn = hasReturn(hook)
			const maybeAsync = isAsync(hook)

			const endUnit = reporter.resolveChild(app.event.request[i].fn.name)

			if (withReturn) {
				fnLiteral +=
					`re=mapEarlyResponse(` +
					`${maybeAsync ? 'await ' : ''}onRequest[${i}](c),` +
					`c.set)\n`

				endUnit('re')
				fnLiteral += `if(re!==undefined)return re\n`
			} else {
				fnLiteral += `${maybeAsync ? 'await ' : ''}onRequest[${i}](c)\n`
				endUnit()
			}
		}

		fnLiteral += `}catch(error){return app.handleError(c,error,false)}`
	}

	reporter.resolve()

	return fnLiteral
}

export const createHoc = (app: AnyElysia, fnName = 'map') => {
	// @ts-expect-error private property
	const hoc = app.extender.higherOrderFunctions

	if (!hoc.length) return 'return ' + fnName

	const adapter = app['~adapter'].composeGeneralHandler

	let handler = fnName

	for (let i = 0; i < hoc.length; i++)
		handler = `hoc[${i}](${handler},${adapter.parameters})`

	return `return function hocMap(${adapter.parameters}){return ${handler}(${adapter.parameters})}`
}

export const composeGeneralHandler = (
	app: AnyElysia,
	// eslint-disable-next-line @typescript-eslint/no-unused-vars
	{ asManifest = false }: { asManifest?: false } = {}
) => {
	const adapter = app['~adapter'].composeGeneralHandler
	app.router.http.build()

	const error404 = adapter.error404(
		!!app.event.request?.length,
		!!app.event.error?.length
	)

	const hasTrace = app.event.trace?.length

	let fnLiteral = ''

	const router = app.router

	let findDynamicRoute = `const route=router.find(r.method,p)`
	findDynamicRoute += router.http.root.ALL ? '??router.find("ALL",p)\n' : '\n'

	findDynamicRoute += error404.code

	findDynamicRoute +=
		`\nc.params=route.params\n` +
		`if(route.store.handler)return route.store.handler(c)\n` +
		`return (route.store.handler=route.store.compile())(c)\n`

	let switchMap = ``
	for (const [path, v] of Object.entries(router.static.http.map)) {
		switchMap += `case'${path}':`

		if (app.config.strictPath !== true)
			switchMap += `case'${getLoosePath(path)}':`

		const encoded = encodePath(path)
		if (path !== encoded) switchMap += `case'${encoded}':`

		switchMap +=
			`switch(r.method){${v.code}\n` +
			(v.all ?? `default: break map`) +
			'}'
	}

	const maybeAsync = !!app.event.request?.some(isAsync)

	const adapterVariables = adapter.inject
		? Object.keys(adapter.inject).join(',') + ','
		: ''

	fnLiteral +=
		`\nconst {` +
		`app,` +
		`mapEarlyResponse,` +
		`NotFoundError,` +
		`randomId,` +
		`handleError,` +
		`error,` +
		`redirect,` +
		allocateIf(`ELYSIA_TRACE,`, hasTrace) +
		allocateIf(`ELYSIA_REQUEST_ID,`, hasTrace) +
		adapterVariables +
		`}=data\n` +
		`const store=app.singleton.store\n` +
		`const decorator=app.singleton.decorator\n` +
		`const staticRouter=app.router.static.http\n` +
		`const ht=app.router.history\n` +
		`const router=app.router.http\n` +
		`const trace=app.event.trace?.map(x=>typeof x==='function'?x:x.fn)??[]\n` +
		`const notFound=new NotFoundError()\n` +
		`const hoc=app.extender.higherOrderFunctions.map(x=>x.fn)\n`

	if (app.event.request?.length)
		fnLiteral += `const onRequest=app.event.request.map(x=>x.fn)\n`

	fnLiteral += error404.declare

	if (app.event.trace?.length)
		fnLiteral +=
			`const ` +
			app.event.trace
				.map((_, i) => `tr${i}=app.event.trace[${i}].fn`)
				.join(',') +
			'\n'

	fnLiteral += `${maybeAsync ? 'async ' : ''}function map(${adapter.parameters}){`

	if (app.event.request?.length) fnLiteral += `let re\n`

	fnLiteral += adapter.createContext(app)

	if (app.event.trace?.length)
		fnLiteral +=
			`c[ELYSIA_TRACE]=[` +
			app.event.trace.map((_, i) => `tr${i}(c)`).join(',') +
			`]\n`

	fnLiteral += createOnRequestHandler(app)

	fnLiteral += adapter.websocket(app)

	fnLiteral +=
		`\nmap:switch(p){\n` +
		switchMap +
		`default:break}` +
		findDynamicRoute +
		`}\n`

	fnLiteral += createHoc(app)

	// @ts-expect-error private property
	app.handleError = composeErrorHandler(app) as any

	return Function(
		'data',
		fnLiteral
	)({
		app,
		mapEarlyResponse: app['~adapter']['handler'].mapEarlyResponse,
		NotFoundError,
		randomId,
		// @ts-expect-error private property
		handleError: app.handleError,
		error,
		redirect,
		ELYSIA_TRACE: hasTrace ? ELYSIA_TRACE : undefined,
		ELYSIA_REQUEST_ID: hasTrace ? ELYSIA_REQUEST_ID : undefined,
		...adapter.inject
	})
}

export const composeErrorHandler = (app: AnyElysia) => {
	const hooks = app.event
	let fnLiteral = ''

	const adapter = app['~adapter'].composeError
	const adapterVariables = adapter.inject
		? Object.keys(adapter.inject).join(',') + ','
		: ''

	const hasTrace = !!app.event.trace?.length

	fnLiteral +=
		`const {` +
		`app:{` +
		`event:{` +
		`error:onErrorContainer,` +
		`afterResponse:resContainer,` +
		`mapResponse:_onMapResponse,` +
		`trace:_trace` +
		`}` +
		`},` +
		`mapResponse,` +
		`ERROR_CODE,` +
		`ElysiaCustomStatusResponse,` +
		allocateIf(`ELYSIA_TRACE,`, hasTrace) +
		allocateIf(`ELYSIA_REQUEST_ID,`, hasTrace) +
		adapterVariables +
		`}=inject\n`

	fnLiteral +=
		`const trace=_trace?.map(x=>typeof x==='function'?x:x.fn)??[]\n` +
		`const onMapResponse=[]\n` +
		`if(_onMapResponse)for(let i=0;i<_onMapResponse.length;i++)` +
		`onMapResponse.push(_onMapResponse[i].fn??_onMapResponse[i])\n` +
		`delete _onMapResponse\n` +
		`const onError=onErrorContainer?.map(x=>x.fn)??[]\n` +
		`const res=resContainer?.map(x=>x.fn)??[]\n` +
		`return ${
			app.event.error?.find(isAsync) ||
			app.event.mapResponse?.find(isAsync)
				? 'async '
				: ''
		}function(context,error,skipGlobal){`

	fnLiteral += ''

	if (hasTrace) fnLiteral += 'const id=context[ELYSIA_REQUEST_ID]\n'

	const report = createReport({
		context: 'context',
		trace: hooks.trace,
		addFn: (word) => {
			fnLiteral += word
		}
	})

	fnLiteral +=
		`const set=context.set\n` +
		`let _r\n` +
		`if(!context.code)context.code=error.code??error[ERROR_CODE]\n` +
		`if(!(context.error instanceof Error))context.error=error\n` +
		`if(error instanceof ElysiaCustomStatusResponse){` +
		`set.status=error.status=error.code\n` +
		`error.message=error.response` +
		`}`

	if (adapter.declare) fnLiteral += adapter.declare

	const saveResponse =
		hasTrace ||
		!!hooks.afterResponse?.length ||
		!!hooks.afterResponse?.length
			? 'context.response = '
			: ''

	if (app.event.error)
		for (let i = 0; i < app.event.error.length; i++) {
			const handler = app.event.error[i]

			const response = `${
				isAsync(handler) ? 'await ' : ''
			}onError[${i}](context)\n`

			fnLiteral += 'if(skipGlobal!==true){'

			if (hasReturn(handler)) {
				fnLiteral +=
					`_r=${response}\nif(_r!==undefined){` +
					`if(_r instanceof Response)return mapResponse(_r,set${adapter.mapResponseContext})\n` +
					`if(_r instanceof ElysiaCustomStatusResponse){` +
					`error.status=error.code\n` +
					`error.message = error.response` +
					`}` +
					`if(set.status===200||!set.status)set.status=error.status\n`

				const mapResponseReporter = report('mapResponse', {
					total: hooks.mapResponse?.length,
					name: 'context'
				})

				if (hooks.mapResponse?.length) {
					for (let i = 0; i < hooks.mapResponse.length; i++) {
						const mapResponse = hooks.mapResponse[i]

						const endUnit = mapResponseReporter.resolveChild(
							mapResponse.fn.name
						)

						fnLiteral +=
							`context.response=_r` +
							`_r=${isAsyncName(mapResponse) ? 'await ' : ''}onMapResponse[${i}](context)\n`

						endUnit()
					}
				}

				mapResponseReporter.resolve()

				fnLiteral += `return mapResponse(${saveResponse}_r,set${adapter.mapResponseContext})}`
			} else fnLiteral += response

			fnLiteral += '}'
		}

	fnLiteral +=
		`if(error.constructor.name==="ValidationError"||error.constructor.name==="TransformDecodeError"){` +
		`if(error.error)error=error.error\n` +
		`set.status=error.status??422\n` +
		adapter.validationError +
		`}`

	fnLiteral += `if(error instanceof Error){` + adapter.unknownError + `}`

	const mapResponseReporter = report('mapResponse', {
		total: hooks.mapResponse?.length,
		name: 'context'
	})

	fnLiteral +=
		'\nif(!context.response)context.response=error.message??error\n'

	if (hooks.mapResponse?.length) {
		fnLiteral += 'let mr\n'

		for (let i = 0; i < hooks.mapResponse.length; i++) {
			const mapResponse = hooks.mapResponse[i]

			const endUnit = mapResponseReporter.resolveChild(
				mapResponse.fn.name
			)

			fnLiteral +=
				`if(mr===undefined){` +
				`mr=${isAsyncName(mapResponse) ? 'await ' : ''}onMapResponse[${i}](context)\n` +
				`if(mr!==undefined)error=context.response=mr` +
				'}'

			endUnit()
		}
	}

	mapResponseReporter.resolve()

	fnLiteral += `\nreturn mapResponse(${saveResponse}error,set${adapter.mapResponseContext})}`

	return Function(
		'inject',
		fnLiteral
	)({
		app,
		mapResponse: app['~adapter'].handler.mapResponse,
		ERROR_CODE,
		ElysiaCustomStatusResponse,
		ELYSIA_TRACE: hasTrace ? ELYSIA_TRACE : undefined,
		ELYSIA_REQUEST_ID: hasTrace ? ELYSIA_REQUEST_ID : undefined,
		...adapter.inject
	})
}<|MERGE_RESOLUTION|>--- conflicted
+++ resolved
@@ -2,6 +2,7 @@
 
 import { Value } from '@sinclair/typebox/value'
 import {
+	Kind,
 	OptionalKind,
 	TypeBoxError,
 	type TAnySchema,
@@ -1254,24 +1255,16 @@
 			)
 				fnLiteral += `const isNotEmptyObject=c.body&&(typeof c.body==="object"&&isNotEmpty(c.body))\n`
 
-<<<<<<< HEAD
 			if (validator.body.sucrose.hasDefault) {
 				const value = Value.Default(
 					validator.body.schema,
-					validator.body.schema.type === 'object' ? {} : undefined
-=======
-			if (hasProperty('default', validator.body)) {
-				// @ts-expect-error private property
-				const schema = validator.body.schema
-				const value = Value.Default(
-					schema,
-					schema.type === 'object' ||
-						(schema[TypeBoxSymbol.kind] === 'Import' &&
-							schema.$defs[schema.$ref][TypeBoxSymbol.kind] ===
-								'Object')
+					validator.body.schema.type === 'object' ||
+						(validator.body.schema[Kind] === 'Import' &&
+							validator.body.schema.$defs[
+								validator.body.schema.$ref
+							][Kind] === 'Object')
 						? {}
 						: undefined
->>>>>>> a35b26de
 				)
 
 				const parsed =
@@ -1281,20 +1274,11 @@
 							? `'${value}'`
 							: value
 
-<<<<<<< HEAD
-				fnLiteral +=
-					`if(typeof c.body==='object')` +
-					`c.body=Object.assign(${parsed},c.body)\n` +
-					`else c.body=${parsed}\n`
-=======
-				fnLiteral += `if(validator.body.Check(c.body)===false){`
-
-				if (value !== undefined && value !== null)
-					fnLiteral +=
-						`if(typeof c.body==='object')` +
-						`c.body=Object.assign(${parsed},c.body)\n` +
-						`else c.body=${parsed}\n`
->>>>>>> a35b26de
+				if (value !== undefined && value !== null) {
+					if (typeof value === 'object')
+						fnLiteral += `c.body=Object.assign(${parsed},c.body)\n`
+					else fnLiteral += `c.body=${parsed}\n`
+				}
 
 				fnLiteral += composeCleaner({
 					name: 'c.body',
