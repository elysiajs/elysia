import type { AnyElysia } from '.'

import { Value } from '@sinclair/typebox/value'
import { TypeBoxError, type TAnySchema, type TSchema } from '@sinclair/typebox'

import { parseQuery, parseQueryFromURL } from './fast-querystring'

// @ts-ignore
import decodeURIComponent from 'fast-decode-uri-component'

import {
	ELYSIA_REQUEST_ID,
	getCookieValidator,
	lifeCycleToFn,
	randomId,
	redirect,
	signCookie
} from './utils'
import { ParseError, error } from './error'

import {
	mapEarlyResponse,
	mapResponse,
	mapCompactResponse,
	isNotEmpty
} from './handler'
import {
	NotFoundError,
	ValidationError,
	InternalServerError,
	ERROR_CODE,
	ElysiaCustomStatusResponse
} from './error'
import { ELYSIA_TRACE, type TraceHandler } from './trace'

import { Sucrose, hasReturn, sucrose } from './sucrose'
import { parseCookie, type CookieOptions } from './cookies'

import type { TraceEvent } from './trace'
import type {
	ComposedHandler,
	Handler,
	HookContainer,
	LifeCycleStore,
	SchemaValidator
} from './types'
import type { TypeCheck } from './type-system'

const headersHasToJSON = (new Headers() as Headers).toJSON

const TypeBoxSymbol = {
	optional: Symbol.for('TypeBox.Optional'),
	kind: Symbol.for('TypeBox.Kind')
} as const

const isOptional = (validator?: TypeCheck<any>) => {
	if (!validator) return false

	// @ts-expect-error
	const schema = validator?.schema

	return !!schema && TypeBoxSymbol.optional in schema
}

export const hasAdditionalProperties = (
	_schema: TAnySchema | TypeCheck<any>
) => {
	if (!_schema) return false

	// @ts-expect-error private property
	const schema: TAnySchema = (_schema as TypeCheck<any>)?.schema ?? _schema

	if (schema.anyOf) return schema.anyOf.some(hasAdditionalProperties)
	if (schema.someOf) return schema.someOf.some(hasAdditionalProperties)
	if (schema.allOf) return schema.allOf.some(hasAdditionalProperties)
	if (schema.not) return schema.not.some(hasAdditionalProperties)

	if (schema.type === 'object') {
		const properties = schema.properties as Record<string, TAnySchema>

		if ('additionalProperties' in schema) return schema.additionalProperties

		for (const key of Object.keys(properties)) {
			const property = properties[key]

			if (property.type === 'object') {
				if (hasAdditionalProperties(property)) return true
			} else if (property.anyOf) {
				for (let i = 0; i < property.anyOf.length; i++)
					if (hasAdditionalProperties(property.anyOf[i])) return true
			}

			return property.additionalProperties
		}

		return false
	}

	return false
}

const createReport = ({
	context = 'c',
	trace,
	addFn
}: {
	context?: string
	trace: (TraceHandler | HookContainer<TraceHandler>)[]
	addFn(string: string): void
}) => {
	if (!trace.length)
		return () => {
			return {
				resolveChild() {
					return () => {}
				},
				resolve() {}
			}
		}

	for (let i = 0; i < trace.length; i++)
		addFn(
			`let report${i}, reportChild${i}, reportErr${i}, reportErrChild${i};` +
				`let trace${i} = ${context}[ELYSIA_TRACE]?.[${i}] ?? trace[${i}](${context});\n`
		)

	return (
		event: TraceEvent,
		{
			name,
			total = 0
		}: {
			name?: string
			attribute?: string
			total?: number
		} = {}
	) => {
		// ? For debug specific event
		// if (event !== 'mapResponse')
		// 	return {
		// 		resolveChild() {
		// 			return () => {}
		// 		},
		// 		resolve() {}
		// 	}

		if (!name) name = 'anonymous'

		const reporter = event === 'error' ? 'reportErr' : 'report'

		for (let i = 0; i < trace.length; i++)
			addFn(
				`${reporter}${i} = trace${i}.${event}({` +
					`id,` +
					`event:'${event}',` +
					`name:'${name}',` +
					`begin:performance.now(),` +
					`total:${total}` +
					`})\n`
			)

		return {
			resolve() {
				for (let i = 0; i < trace.length; i++)
					addFn(`${reporter}${i}.resolve()\n`)
			},
			resolveChild(name: string) {
				for (let i = 0; i < trace.length; i++)
					addFn(
						`${reporter}Child${i}=${reporter}${i}.resolveChild?.shift()?.({` +
							`id,` +
							`event:'${event}',` +
							`name:'${name}',` +
							`begin:performance.now()` +
							`})\n`
					)

				return (binding?: string) => {
					for (let i = 0; i < trace.length; i++) {
						if (binding)
							// Don't report error because HTTP response is expected and not an actual error to look for
							// if (${binding} instanceof ElysiaCustomStatusResponse) {
							//     ${reporter}Child${i}?.(${binding}.error)
							//     ${reporter}Child${i}?.()\n
							// } else
							addFn(
								`if(${binding} instanceof Error){` +
									`${reporter}Child${i}?.(${binding}) ` +
									`}else{` +
									`${reporter}Child${i}?.()` +
									'}'
							)
						else addFn(`${reporter}Child${i}?.()\n`)
					}
				}
			}
		}
	}
}

const composeValidationFactory = ({
	injectResponse = '',
	normalize = false,
	validator
}: {
	injectResponse?: string
	normalize?: boolean
	validator: SchemaValidator
}) => ({
	composeValidation: (type: string, value = `c.${type}`) =>
		`c.set.status=422;throw new ValidationError('${type}',validator.${type},${value})`,
	composeResponseValidation: (name = 'r') => {
<<<<<<< HEAD
		let code = injectResponse + '\n'
=======
		let code = '\n' + injectResponse + '\n'

		code += `if(${name} instanceof ElysiaCustomStatusResponse) {
			c.set.status = ${name}.code
			${name} = ${name}.response
		}
>>>>>>> 80ef6533

		code +=
			`if(typeof ${name}==="object"&&${name}&&ELYSIA_RESPONSE in ${name}){` +
			`c.set.status=${name}[ELYSIA_RESPONSE]\n` +
			`${name}=${name}.response` +
			`}` +
			`const isResponse=${name} instanceof Response\n` +
			`switch(c.set.status){`

		for (const [status, value] of Object.entries(
			validator.response as Record<string, TypeCheck<any>>
		)) {
			code += `\ncase ${status}:if(!isResponse){`

			if (
				normalize &&
				'Clean' in value &&
				!hasAdditionalProperties(value as any)
			)
				code += `${name}=validator.response['${status}'].Clean(${name})\n`

			code +=
				`if(validator.response['${status}'].Check(${name})===false){` +
				'c.set.status=422\n' +
				`throw new ValidationError('response',validator.response['${status}'],${name})` +
				'}' +
				`c.set.status = ${status}` +
				'}' +
				'break\n'
		}

		return code + '}'
	}
})

const KindSymbol = Symbol.for('TypeBox.Kind')

export const hasType = (type: string, schema: TAnySchema) => {
	if (!schema) return

	if (KindSymbol in schema && schema[KindSymbol] === type) return true

	if (schema.type === 'object') {
		const properties = schema.properties as Record<string, TAnySchema>
		for (const key of Object.keys(properties)) {
			const property = properties[key]

			if (property.type === 'object') {
				if (hasType(type, property)) return true
			} else if (property.anyOf) {
				for (let i = 0; i < property.anyOf.length; i++)
					if (hasType(type, property.anyOf[i])) return true
			}

			if (KindSymbol in property && property[KindSymbol] === type)
				return true
		}

		return false
	}

	return (
		schema.properties &&
		KindSymbol in schema.properties &&
		schema.properties[KindSymbol] === type
	)
}

export const hasProperty = (expectedProperty: string, schema: TAnySchema) => {
	if (!schema) return

	if (schema.type === 'object') {
		const properties = schema.properties as Record<string, TAnySchema>

		if (!properties) return false

		for (const key of Object.keys(properties)) {
			const property = properties[key]

			if (expectedProperty in property) return true

			if (property.type === 'object') {
				if (hasProperty(expectedProperty, property)) return true
			} else if (property.anyOf) {
				for (let i = 0; i < property.anyOf.length; i++) {
					if (hasProperty(expectedProperty, property.anyOf[i]))
						return true
				}
			}
		}

		return false
	}

	return expectedProperty in schema
}

const TransformSymbol = Symbol.for('TypeBox.Transform')

export const hasTransform = (schema: TAnySchema) => {
	if (!schema) return

	if (schema.type === 'object' && schema.properties) {
		const properties = schema.properties as Record<string, TAnySchema>
		for (const key of Object.keys(properties)) {
			const property = properties[key]

			if (property.type === 'object') {
				if (hasTransform(property)) return true
			} else if (property.anyOf) {
				for (let i = 0; i < property.anyOf.length; i++)
					if (hasTransform(property.anyOf[i])) return true
			}

			const hasTransformSymbol = TransformSymbol in property
			if (hasTransformSymbol) return true
		}

		return false
	}

	return (
		TransformSymbol in schema ||
		(schema.properties && TransformSymbol in schema.properties)
	)
}

/**
 * This function will return the type of unioned if all unioned type is the same.
 * It's intent to use for content-type mapping only
 *
 * ```ts
 * t.Union([
 *   t.Object({
 *     password: t.String()
 *   }),
 *   t.Object({
 *     token: t.String()
 *   })
 * ])
 * ```
 */
// const getUnionedType = (validator: TypeCheck<any> | undefined) => {
// 	if (!validator) return

// 	// @ts-ignore
// 	const schema = validator?.schema

// 	if (schema && 'anyOf' in schema) {
// 		let foundDifference = false
// 		const type: string = schema.anyOf[0].type

// 		for (const validator of schema.anyOf as { type: string }[]) {
// 			if (validator.type !== type) {
// 				foundDifference = true
// 				break
// 			}
// 		}

// 		if (!foundDifference) return type
// 	}

// 	// @ts-ignore
// 	return validator.schema?.type
// }

const matchFnReturn = /(?:return|=>) \S+\(/g

export const isAsyncName = (v: Function | HookContainer) => {
	// @ts-ignore
	const fn = v?.fn ?? v

	return fn.constructor.name === 'AsyncFunction'
}

export const isAsync = (v: Function | HookContainer) => {
	// @ts-ignore
	const fn = v?.fn ?? v

	if (fn.constructor.name === 'AsyncFunction') return true

	const literal = fn.toString()
	if (literal.includes('=> response.clone(')) return false
	if (literal.includes('await')) return true
	if (literal.includes('async')) return true

	return !!literal.match(matchFnReturn)
}

export const isGenerator = (v: Function | HookContainer) => {
	// @ts-ignore
	const fn = v?.fn ?? v

	return (
		fn.constructor.name === 'AsyncGeneratorFunction' ||
		fn.constructor.name === 'GeneratorFunction'
	)
}

export const composeHandler = ({
	app,
	path,
	method,
	localHook,
	hooks,
	validator,
	handler,
	allowMeta = false,
	inference,
	asManifest = false
}: {
	app: AnyElysia
	path: string
	method: string
	hooks: LifeCycleStore
	localHook: LifeCycleStore
	validator: SchemaValidator
	handler: unknown | Handler<any, any>
	allowMeta?: boolean
	inference: Sucrose.Inference
	asManifest?: boolean
}): ComposedHandler => {
	const isHandleFn = typeof handler === 'function'

	if (!isHandleFn) {
		handler = mapResponse(handler, {
			// @ts-expect-error private property
			headers: app.setHeaders ?? {}
		})

		if (
			hooks.parse.length === 0 &&
			hooks.transform.length === 0 &&
			hooks.beforeHandle.length === 0 &&
			hooks.afterHandle.length === 0
		)
			return Function('a', `return function(){return a.clone()}`)(handler)
	}

	const handle = isHandleFn ? `handler(c)` : `handler`
	const hasAfterResponse = hooks.afterResponse.length > 0

	const hasTrace = hooks.trace.length > 0
	let fnLiteral = ''

	inference = sucrose(
		Object.assign(localHook, {
			handler: handler as any
		}),
		inference
	)

	if (inference.server)
		fnLiteral +=
			"Object.defineProperty(c,'server',{" +
			'get:function(){return getServer()}' +
			'})\n'

	if (inference.body) fnLiteral += `let isParsing = false\n`

	validator.createBody?.()
	validator.createQuery?.()
	validator.createHeaders?.()
	validator.createParams?.()
	validator.createCookie?.()
	validator.createResponse?.()

	const hasQuery = inference.query || !!validator.query

	const hasBody =
		method !== '$INTERNALWS' &&
		method !== 'GET' &&
		method !== 'HEAD' &&
		(inference.body || !!validator.body || hooks.parse.length)

	// @ts-expect-error private
	const defaultHeaders = app.setHeaders
	const hasDefaultHeaders =
		defaultHeaders && !!Object.keys(defaultHeaders).length

	// ? defaultHeaders doesn't imply that user will use headers in handler
	const hasHeaders = inference.headers || validator.headers
	const hasCookie = inference.cookie || !!validator.cookie

	const cookieValidator = hasCookie
		? getCookieValidator({
				validator: validator.cookie as any,
				defaultConfig: app.config.cookie,
				dynamic: !!app.config.aot,
				// @ts-expect-error
				config: validator.cookie?.config ?? {},
				// @ts-expect-error
				models: app.definitions.type
			})
		: undefined

	// @ts-ignore private property
	const cookieMeta = cookieValidator?.config as {
		secrets?: string | string[]
		sign: string[] | true
		properties: { [x: string]: Object }
	}

	let encodeCookie = ''

	if (cookieMeta?.sign) {
		if (!cookieMeta.secrets)
			throw new Error(
				`t.Cookie required secret which is not set in (${method}) ${path}.`
			)

		const secret = !cookieMeta.secrets
			? undefined
			: typeof cookieMeta.secrets === 'string'
				? cookieMeta.secrets
				: cookieMeta.secrets[0]

		encodeCookie +=
			'const _setCookie = c.set.cookie\n' +
			//
			'if(_setCookie){'

		if (cookieMeta.sign === true) {
			encodeCookie +=
				'for(const [key, cookie] of Object.entries(_setCookie)){' +
				`c.set.cookie[key].value=await signCookie(cookie.value,'${secret}')` +
				'}'
		} else
			for (const name of cookieMeta.sign)
				encodeCookie +=
					`if(_setCookie['${name}']?.value){` +
					`c.set.cookie['${name}'].value=await signCookie(_setCookie['${name}'].value,'${secret}')` +
					'}'

		encodeCookie += '}'
	}

	const normalize = app.config.normalize

	const { composeValidation, composeResponseValidation } =
		composeValidationFactory({
			normalize,
			validator
		})

	if (hasHeaders) {
		// This function is Bun specific
		// @ts-ignore
		fnLiteral += headersHasToJSON
			? 'c.headers = c.request.headers.toJSON()\n'
			: 'c.headers = {}\n' +
				'for (const [key, value] of c.request.headers.entries())\n' +
				'c.headers[key] = value'
	}

	if (hasCookie) {
		const get = (name: keyof CookieOptions, defaultValue?: unknown) => {
			// @ts-ignore
			const value = cookieMeta?.[name] ?? defaultValue
			if (!value)
				return typeof defaultValue === 'string'
					? `${name}:"${defaultValue}",`
					: `${name}:${defaultValue},`

			if (typeof value === 'string') return `${name}:'${value}',`
			if (value instanceof Date)
				return `${name}: new Date(${value.getTime()}),`

			return `${name}:${value},`
		}

		const options = cookieMeta
			? `{secrets:${
					cookieMeta.secrets !== undefined
						? typeof cookieMeta.secrets === 'string'
							? `'${cookieMeta.secrets}'`
							: '[' +
								cookieMeta.secrets.reduce(
									(a, b) => a + `'${b}',`,
									''
								) +
								']'
						: 'undefined'
				},` +
				`sign:${
					cookieMeta.sign === true
						? true
						: cookieMeta.sign !== undefined
							? '[' +
								cookieMeta.sign.reduce(
									(a, b) => a + `'${b}',`,
									''
								) +
								']'
							: 'undefined'
				},` +
				get('domain') +
				get('expires') +
				get('httpOnly') +
				get('maxAge') +
				get('path', '/') +
				get('priority') +
				get('sameSite') +
				get('secure') +
				'}'
			: 'undefined'

		if (hasHeaders)
			fnLiteral += `\nc.cookie=await parseCookie(c.set,c.headers.cookie,${options})\n`
		else
			fnLiteral += `\nc.cookie=await parseCookie(c.set,c.request.headers.get('cookie'),${options})\n`
	}

	if (hasQuery) {
		const destructured = <
			{
				key: string
				isArray: boolean
				isNestedObjectArray: boolean
				isObject: boolean
				anyOf: boolean
			}[]
		>[]

		// @ts-ignore
		if (validator.query && validator.query.schema.type === 'object') {
			// @ts-expect-error private property
			const properties = validator.query.schema.properties

			if (!hasAdditionalProperties(validator.query as any))
				// eslint-disable-next-line prefer-const
				for (let [key, _value] of Object.entries(properties)) {
					let value = _value as TAnySchema

					// @ts-ignore
					if (
						value &&
						TypeBoxSymbol.optional in value &&
						value.type === 'array' &&
						value.items
					)
						value = value.items

					// @ts-ignore unknown
					const { type, anyOf } = value
					const isArray =
						type === 'array' ||
						anyOf?.some(
							(v: TSchema) =>
								v.type === 'string' &&
								v.format === 'ArrayString'
						)

					destructured.push({
						key,
						isArray,
						isNestedObjectArray:
							(isArray && value.items?.type === 'object') ||
							!!value.items?.anyOf?.some(
								// @ts-expect-error
								(x) => x.type === 'object' || x.type === 'array'
							),
						isObject:
							type === 'object' ||
							anyOf?.some(
								(v: TSchema) =>
									v.type === 'string' &&
									v.format === 'ArrayString'
							),
						anyOf: !!anyOf
					})
				}
		}

		if (!destructured.length) {
			fnLiteral +=
				'if(c.qi===-1){' +
				'c.query={}' +
				'}else{' +
				'c.query=parseQueryFromURL(c.url.slice(c.qi + 1))' +
				'}'
		} else {
			fnLiteral +=
				'if(c.qi!==-1){' + `let url = '&' + c.url.slice(c.qi + 1)\n`

			let index = 0
			for (const {
				key,
				isArray,
				isObject,
				isNestedObjectArray,
				anyOf
			} of destructured) {
				const init =
					(index === 0 ? 'let ' : '') +
					`memory=url.indexOf('&${key}=')` +
					`\nlet a${index}\n`

				if (isArray) {
					fnLiteral += init

					if (isNestedObjectArray)
						fnLiteral +=
							`while(memory!==-1){` +
							`const start=memory+${key.length + 2}\n` +
							`memory=url.indexOf('&',start)\n` +
							`if(a${index}===undefined)\n` +
							`a${index}=''\n` +
							`else\n` +
							`a${index}+=','\n` +
							`let temp\n` +
							`if(memory===-1)temp=decodeURIComponent(url.slice(start).replace(/\\+/g,' '))\n` +
							`else temp=decodeURIComponent(url.slice(start, memory).replace(/\\+/g,' '))\n` +
							`const charCode = temp.charCodeAt(0)\n` +
							`if(charCode !== 91 && charCode !== 123)\n` +
							`temp='"'+temp+'"'\n` +
							`a${index} += temp\n` +
							`if(memory === -1)break\n` +
							`memory=url.indexOf('&${key}=',memory)\n` +
							`if(memory === -1)break` +
							`}` +
							`try{` +
							`if(a${index}.charCodeAt(0) === 91)` +
							`a${index} = JSON.parse(a${index})\n` +
							`else\n` +
							`a${index}=JSON.parse('['+a${index}+']')` +
							`}catch{}\n`
					else
						fnLiteral +=
							`while(memory!==-1){` +
							`const start=memory+${key.length + 2}\n` +
							`memory=url.indexOf('&',start)\n` +
							`if(a${index}===undefined)` +
							`a${index}=[]\n` +
							`if(memory===-1){` +
							`a${index}.push(decodeURIComponent(url.slice(start)).replace(/\\+/g,' '))\n` +
							`break` +
							`}` +
							`else a${index}.push(decodeURIComponent(url.slice(start, memory)).replace(/\\+/g,' '))\n` +
							`memory=url.indexOf('&${key}=',memory)\n` +
							`if(memory===-1) break\n` +
							`}`
				} else if (isObject)
					fnLiteral +=
						init +
						`if(memory!==-1){` +
						`const start=memory+${key.length + 2}\n` +
						`memory=url.indexOf('&',start)\n` +
						`if(memory===-1)a${index}=decodeURIComponent(url.slice(start).replace(/\\+/g,' '))` +
						`else a${index}=decodeURIComponent(url.slice(start,memory).replace(/\\+/g,' '))` +
						`if(a${index}!==undefined)` +
						`try{` +
						`a${index}=JSON.parse(a${index})` +
						`}catch{}` +
						'}'
				// Might be union primitive and array
				else {
					fnLiteral +=
						init +
						`if(memory!==-1){` +
						`const start=memory+${key.length + 2}\n` +
						`memory=url.indexOf('&',start)\n` +
						`if(memory===-1)a${index}=decodeURIComponent(url.slice(start).replace(/\\+/g,' '))\n` +
						`else{` +
						`a${index}=decodeURIComponent(url.slice(start,memory).replace(/\\+/g,' '))`

					if (anyOf)
						fnLiteral +=
							`\nlet deepMemory=url.indexOf('&${key}=',memory)\n` +
							`if(deepMemory!==-1){` +
							`a${index}=[a${index}]\n` +
							`let first=true\n` +
							`while(true){` +
							`const start=deepMemory+${key.length + 2}\n` +
							`if(first)first=false\n` +
							`else deepMemory = url.indexOf('&', start)\n` +
							`let value\n` +
							`if(deepMemory===-1)value=decodeURIComponent(url.slice(start).replace(/\\+/g,' '))\n` +
							`else value=decodeURIComponent(url.slice(start, deepMemory).replace(/\\+/g,' '))\n` +
							`const vStart=value.charCodeAt(0)\n` +
							`const vEnd=value.charCodeAt(value.length - 1)\n` +
							`if((vStart===91&&vEnd===93)||(vStart===123&&vEnd===125))\n` +
							`try{` +
							`a${index}.push(JSON.parse(value))` +
							`}catch{` +
							`a${index}.push(value)` +
							`}` +
							`if(deepMemory===-1)break` +
							`}}`

					fnLiteral += '}}'
				}

				index++
				fnLiteral += '\n'
			}

			fnLiteral +=
				`c.query={` +
				destructured
					.map(({ key }, index) => `'${key}':a${index}`)
					.join(',') +
				`}`

			// If there are no query parameters, set it to an empty object
			fnLiteral += `} else c.query = {}\n`
		}
	}

	if (hasTrace) fnLiteral += 'const id=c[ELYSIA_REQUEST_ID]\n'

	const report = createReport({
		trace: hooks.trace,
		addFn: (word) => {
			fnLiteral += word
		}
	})

	fnLiteral += 'try{'
	const isAsyncHandler = typeof handler === 'function' && isAsync(handler)

	const saveResponse =
		hasTrace || hooks.afterResponse.length > 0 ? 'c.response= ' : ''

	const maybeAsync =
		hasCookie ||
		hasBody ||
		isAsyncHandler ||
		hooks.parse.length > 0 ||
		hooks.afterHandle.some(isAsync) ||
		hooks.beforeHandle.some(isAsync) ||
		hooks.transform.some(isAsync) ||
		hooks.mapResponse.some(isAsync)

	const maybeStream =
		(typeof handler === 'function' ? isGenerator(handler as any) : false) ||
		hooks.beforeHandle.some(isGenerator) ||
		hooks.afterHandle.some(isGenerator) ||
		hooks.transform.some(isGenerator)

	const hasSet =
		inference.cookie ||
		inference.set ||
		hasHeaders ||
		hasTrace ||
		validator.response ||
		(isHandleFn && hasDefaultHeaders) ||
		maybeStream

	const requestMapper = `,c.request`
	fnLiteral += `c.route=\`${path}\`\n`

	const parseReporter = report('parse', {
		total: hooks.parse.length
	})

	if (hasBody) {
		const hasBodyInference =
			hooks.parse.length || inference.body || validator.body

		fnLiteral += 'isParsing=true\n'
		if (hooks.type && !hooks.parse.length) {
			switch (hooks.type) {
				case 'json':
				case 'application/json':
					if (isOptional(validator.body))
						fnLiteral += `try{c.body=await c.request.json()}catch{}`
					else fnLiteral += `c.body=await c.request.json()`
					break

				case 'text':
				case 'text/plain':
					fnLiteral += `c.body=await c.request.text()\n`
					break

				case 'urlencoded':
				case 'application/x-www-form-urlencoded':
					fnLiteral += `c.body=parseQuery(await c.request.text())\n`
					break

				case 'arrayBuffer':
				case 'application/octet-stream':
					fnLiteral += `c.body=await c.request.arrayBuffer()\n`
					break

				case 'formdata':
				case 'multipart/form-data':
					fnLiteral += `c.body={}\n`

					// ? If formdata body is empty, mimetype is not set, might cause an error
					if (isOptional(validator.body))
						fnLiteral += `let form;try{form=await c.request.formData()}catch{}`
					else fnLiteral += `const form=await c.request.formData()\n`

					fnLiteral +=
						`if(form)` +
						`for(const key of form.keys()){` +
						`if(c.body[key])` +
						`continue\n` +
						`const value=form.getAll(key)` +
						`if(value.length === 1)` +
						`c.body[key]=value[0]\n` +
						`else c.body[key]=value` +
						`}else form={}\n`
					break
			}
		} else if (hasBodyInference) {
			fnLiteral += '\n'
			fnLiteral += hasHeaders
				? `let contentType = c.headers['content-type']`
				: `let contentType = c.request.headers.get('content-type')`

			fnLiteral +=
				`\nif(contentType){` +
				`const index=contentType.indexOf(';')\n` +
				`if(index!==-1)contentType=contentType.substring(0, index)\n` +
				`c.contentType=contentType\n`

			if (hooks.parse.length) {
				fnLiteral += `let used=false\n`

				const reporter = report('parse', {
					total: hooks.parse.length
				})

				for (let i = 0; i < hooks.parse.length; i++) {
					const endUnit = reporter.resolveChild(
						hooks.parse[i].fn.name
					)

					const name = `bo${i}`

					if (i !== 0) fnLiteral += `if(!used){`

					fnLiteral +=
						`let ${name}=parse[${i}](c,contentType)\n` +
						`if(${name} instanceof Promise)${name}=await ${name}\n` +
						`if(${name}!==undefined){c.body=${name};used=true}`

					endUnit()

					if (i !== 0) fnLiteral += `}`
				}

				reporter.resolve()
			}

			fnLiteral += '\ndelete c.contentType\n'

			if (hooks.parse.length) fnLiteral += `if(!used){`

			if (hooks.type && !Array.isArray(hooks.type)) {
				switch (hooks.type) {
					case 'json':
					case 'application/json':
						if (isOptional(validator.body))
							fnLiteral += `try{c.body=await c.request.json()}catch{}`
						else fnLiteral += `c.body=await c.request.json()\n`
						break

					case 'text':
					case 'text/plain':
						fnLiteral += `c.body=await c.request.text()\n`
						break

					case 'urlencoded':
					case 'application/x-www-form-urlencoded':
						fnLiteral += `c.body=parseQuery(await c.request.text())\n`
						break

					case 'arrayBuffer':
					case 'application/octet-stream':
						fnLiteral += `c.body=await c.request.arrayBuffer()\n`
						break

					case 'formdata':
					case 'multipart/form-data':
						fnLiteral +=
							`c.body={}\n` +
							`const form=await c.request.formData()` +
							`for(const key of form.keys()){` +
							`if(c.body[key])continue` +
							`const value=form.getAll(key)` +
							`if(value.length===1)` +
							`c.body[key]=value[0]` +
							`else c.body[key]=value` +
							`}`
						break
				}
			} else {
				fnLiteral +=
					`switch(contentType){` + `case 'application/json':\n`

				fnLiteral += isOptional(validator.body)
					? 'try { c.body = await c.request.json() } catch {}'
					: 'c.body = await c.request.json()'

				fnLiteral +=
					`\nbreak\n` +
					`case 'text/plain':` +
					`c.body=await c.request.text()\n` +
					`break` +
					'\n' +
					`case 'application/x-www-form-urlencoded':` +
					`c.body=parseQuery(await c.request.text())\n` +
					`break` +
					'\n' +
					`case 'application/octet-stream':` +
					`c.body=await c.request.arrayBuffer();\n` +
					`break` +
					'\n' +
					`case 'multipart/form-data':` +
					`c.body={}\n` +
					`const form=await c.request.formData()\n` +
					`for(const key of form.keys()){\n` +
					`if(c.body[key])continue\n` +
					`const value=form.getAll(key)\n` +
					`if(value.length===1)` +
					`c.body[key]=value[0]\n` +
					`else c.body[key]=value\n` +
					`}` +
					`break` +
					`}`
			}

			if (hooks.parse.length) fnLiteral += `}`

			fnLiteral += '}'
		}

		fnLiteral += '\nisParsing=false\n'
	}

	parseReporter.resolve()

	if (hooks?.transform) {
		const reporter = report('transform', {
			total: hooks.transform.length
		})

		if (hooks.transform.length) fnLiteral += 'let transformed\n'

		for (let i = 0; i < hooks.transform.length; i++) {
			const transform = hooks.transform[i]

			const endUnit = reporter.resolveChild(transform.fn.name)

			fnLiteral += isAsync(transform)
				? `transformed=await transform[${i}](c)\n`
				: `transformed=transform[${i}](c)\n`

			if (transform.subType === 'mapDerive')
<<<<<<< HEAD
				fnLiteral +=
					`if(transformed?.[ELYSIA_RESPONSE])throw transformed\n` +
					`else{` +
					`transformed.request=c.request\n` +
					`transformed.store=c.store\n` +
					`transformed.qi=c.qi\n` +
					`transformed.path=c.path\n` +
					`transformed.url=c.url\n` +
					`transformed.redirect=c.redirect\n` +
					`transformed.set=c.set\n` +
					`transformed.error=c.error\n` +
					`c=transformed` +
					'}'
			else
				fnLiteral +=
					`if(transformed?.[ELYSIA_RESPONSE])throw transformed\n` +
					`else Object.assign(c,transformed)\n`
=======
				fnLiteral += `if(transformed instanceof ElysiaCustomStatusResponse)
					throw transformed
				else {
					transformed.request = c.request
					transformed.store = c.store
					transformed.qi = c.qi
					transformed.path = c.path
					transformed.url = c.url
					transformed.redirect = c.redirect
					transformed.set = c.set
					transformed.error = c.error

					c = transformed
			}`
			else
				fnLiteral += `if(transformed instanceof ElysiaCustomStatusResponse)
					throw transformed
				else
					Object.assign(c, transformed)\n`
>>>>>>> 80ef6533

			endUnit()
		}

		reporter.resolve()
	}

	if (validator) {
		if (validator.headers) {
			if (
				normalize &&
				'Clean' in validator.headers &&
				!hasAdditionalProperties(validator.headers as any)
			)
				fnLiteral += 'c.headers=validator.headers.Clean(c.headers);\n'

			// @ts-ignore
			if (hasProperty('default', validator.headers.schema))
				for (const [key, value] of Object.entries(
					Value.Default(
						// @ts-ignore
						validator.headers.schema,
						{}
					) as Object
				)) {
					const parsed =
						typeof value === 'object'
							? JSON.stringify(value)
							: typeof value === 'string'
								? `'${value}'`
								: value

					if (parsed !== undefined)
						fnLiteral += `c.headers['${key}']??=${parsed}\n`
				}

			if (isOptional(validator.headers))
				fnLiteral += `if(isNotEmpty(c.headers)){`

			fnLiteral +=
				`if(validator.headers.Check(c.headers) === false){` +
				composeValidation('headers') +
				'}'

			// @ts-expect-error private property
			if (hasTransform(validator.headers.schema))
				fnLiteral += `c.headers=validator.headers.Decode(c.headers)\n`

			if (isOptional(validator.headers)) fnLiteral += '}'
		}

		if (validator.params) {
			// @ts-ignore
			if (hasProperty('default', validator.params.schema))
				for (const [key, value] of Object.entries(
					Value.Default(
						// @ts-ignore
						validator.params.schema,
						{}
					) as Object
				)) {
					const parsed =
						typeof value === 'object'
							? JSON.stringify(value)
							: typeof value === 'string'
								? `'${value}'`
								: value

					if (parsed !== undefined)
						fnLiteral += `c.params['${key}']??=${parsed}\n`
				}

			fnLiteral +=
				`if(validator.params.Check(c.params)===false){` +
				composeValidation('params') +
				'}'

			// @ts-expect-error private property
			if (hasTransform(validator.params.schema))
				fnLiteral += `c.params=validator.params.Decode(c.params)\n`
		}

		if (validator.query) {
			if (
				normalize &&
				'Clean' in validator.query &&
				!hasAdditionalProperties(validator.query as any)
			)
				fnLiteral += 'c.query=validator.query.Clean(c.query)\n'

			// @ts-ignore
			if (hasProperty('default', validator.query.schema))
				for (const [key, value] of Object.entries(
					Value.Default(
						// @ts-ignore
						validator.query.schema,
						{}
					) as Object
				)) {
					const parsed =
						typeof value === 'object'
							? JSON.stringify(value)
							: typeof value === 'string'
								? `'${value}'`
								: value

					if (parsed !== undefined)
						fnLiteral += `if(c.query['${key}']===undefined)c.query['${key}']=${parsed}\n`
				}

			if (isOptional(validator.query))
				fnLiteral += `if(isNotEmpty(c.query)){`

			fnLiteral +=
				`if(validator.query.Check(c.query)===false){` +
				composeValidation('query') +
				`}`

			// @ts-expect-error private property
			if (hasTransform(validator.query.schema))
				fnLiteral += `c.query=validator.query.Decode(Object.assign({},c.query))\n`

			if (isOptional(validator.query)) fnLiteral += `}`
		}

		if (validator.body) {
			if (
				normalize &&
				'Clean' in validator.body &&
				!hasAdditionalProperties(validator.body as any)
			)
				fnLiteral += 'c.body=validator.body.Clean(c.body)\n'

			// @ts-expect-error private property
			const doesHaveTransform = hasTransform(validator.body.schema)

			if (doesHaveTransform || isOptional(validator.body))
				fnLiteral += `const isNotEmptyObject=c.body&&(typeof c.body==="object"&&isNotEmpty(c.body))\n`

			// @ts-ignore
			if (hasProperty('default', validator.body.schema)) {
				const value = Value.Default(
					// @ts-expect-error private property
					validator.body.schema,
					// @ts-expect-error private property
					validator.body.schema.type === 'object' ? {} : undefined
				)

				const parsed =
					typeof value === 'object'
						? JSON.stringify(value)
						: typeof value === 'string'
							? `'${value}'`
							: value

				fnLiteral +=
					`if(validator.body.Check(c.body)===false){` +
					`if(typeof c.body==='object')` +
					`c.body=Object.assign(${parsed},c.body)\n` +
					`else c.body=${parsed}\n`

				if (isOptional(validator.body))
					fnLiteral +=
						`if(isNotEmptyObject&&validator.body.Check(c.body)===false){` +
						composeValidation('body') +
						'}'
				else
					fnLiteral +=
						`if(validator.body.Check(c.body)===false){` +
						composeValidation('body') +
						`}`

				fnLiteral += '}'
			} else {
				if (isOptional(validator.body))
					fnLiteral +=
						`if(isNotEmptyObject&&validator.body.Check(c.body)===false){` +
						composeValidation('body') +
						'}'
				else
					fnLiteral +=
						`if(validator.body.Check(c.body)===false){` +
						composeValidation('body') +
						'}'
			}

			if (doesHaveTransform)
				fnLiteral += `if(isNotEmptyObject)c.body=validator.body.Decode(c.body)\n`
		}

		if (
			isNotEmpty(
				// @ts-ignore
				cookieValidator?.schema?.properties ??
					// @ts-ignore
					cookieValidator?.schema?.schema ??
					{}
			)
		) {
			fnLiteral +=
				`const cookieValue={}\n` +
				`for(const [key,value] of Object.entries(c.cookie))` +
				`cookieValue[key]=value.value\n`

			// @ts-ignore
			if (hasProperty('default', cookieValidator.schema))
				for (const [key, value] of Object.entries(
					Value.Default(
						// @ts-ignore
						cookieValidator.schema,
						{}
					) as Object
				)) {
					fnLiteral += `cookieValue['${key}'] = ${
						typeof value === 'object'
							? JSON.stringify(value)
							: value
					}\n`
				}

			if (isOptional(validator.cookie))
				fnLiteral += `if(isNotEmpty(c.cookie)){`

			fnLiteral +=
				`if(validator.cookie.Check(cookieValue)===false){` +
				composeValidation('cookie', 'cookieValue') +
				'}'

			// @ts-expect-error private property
			if (hasTransform(validator.cookie.schema))
				fnLiteral +=
					`for(const [key,value] of Object.entries(validator.cookie.Decode(cookieValue)))` +
					`c.cookie[key].value=value\n`

			if (isOptional(validator.cookie)) fnLiteral += `}`
		}
	}

	if (hooks?.beforeHandle) {
		const reporter = report('beforeHandle', {
			total: hooks.beforeHandle.length
		})

		let hasResolve = false

		for (let i = 0; i < hooks.beforeHandle.length; i++) {
			const beforeHandle = hooks.beforeHandle[i]

			const endUnit = reporter.resolveChild(beforeHandle.fn.name)

			const returning = hasReturn(beforeHandle)
			const isResolver =
				beforeHandle.subType === 'resolve' ||
				beforeHandle.subType === 'mapResolve'

			if (isResolver) {
				if (!hasResolve) {
					hasResolve = true
					fnLiteral += '\nlet resolved\n'
				}

				fnLiteral += isAsync(beforeHandle)
					? `resolved=await beforeHandle[${i}](c);\n`
					: `resolved=beforeHandle[${i}](c);\n`

				if (beforeHandle.subType === 'mapResolve')
<<<<<<< HEAD
					fnLiteral +=
						`if(resolved[ELYSIA_RESPONSE])` +
						`throw resolved\n` +
						`else{` +
						`resolved.request = c.request\n` +
						`resolved.store = c.store\n` +
						`resolved.qi = c.qi\n` +
						`resolved.path = c.path\n` +
						`resolved.url = c.url\n` +
						`resolved.redirect = c.redirect\n` +
						`resolved.set = c.set\n` +
						`resolved.error = c.error\n` +
						`c = resolved` +
						`}`
				else
					fnLiteral +=
						`if(resolved[ELYSIA_RESPONSE]) throw resolved\n` +
						`else Object.assign(c, resolved)\n`
=======
					fnLiteral += `if(resolved instanceof ElysiaCustomStatusResponse)
						throw resolved
					else {
						resolved.request = c.request
						resolved.store = c.store
						resolved.qi = c.qi
						resolved.path = c.path
						resolved.url = c.url
						resolved.redirect = c.redirect
						resolved.set = c.set
						resolved.error = c.error

						c = resolved
					}`
				else
					fnLiteral += `if(resolved instanceof ElysiaCustomStatusResponse)
						throw resolved
					else
						Object.assign(c, resolved)\n`
>>>>>>> 80ef6533
			} else if (!returning) {
				fnLiteral += isAsync(beforeHandle)
					? `await beforeHandle[${i}](c)\n`
					: `beforeHandle[${i}](c)\n`

				endUnit()
			} else {
				fnLiteral += isAsync(beforeHandle)
					? `be=await beforeHandle[${i}](c)\n`
					: `be=beforeHandle[${i}](c)\n`

				endUnit('be')

				fnLiteral += `if(be!==undefined){`
				reporter.resolve()

				if (hooks.afterHandle?.length) {
					report('handle', {
						name: isHandleFn
							? (handler as Function).name
							: undefined
					}).resolve()

					const reporter = report('afterHandle', {
						total: hooks.afterHandle.length
					})

					for (let i = 0; i < hooks.afterHandle.length; i++) {
						const hook = hooks.afterHandle[i]
						const returning = hasReturn(hook)
						const endUnit = reporter.resolveChild(hook.fn.name)

						fnLiteral += `c.response = be\n`

						if (!returning) {
							fnLiteral += isAsync(hook.fn)
								? `await afterHandle[${i}](c, be)\n`
								: `afterHandle[${i}](c, be)\n`
						} else {
							fnLiteral += isAsync(hook.fn)
								? `af = await afterHandle[${i}](c)\n`
								: `af = afterHandle[${i}](c)\n`

							fnLiteral += `if(af!==undefined) c.response=be=af\n`
						}

						endUnit('af')
					}
					reporter.resolve()
				}

				if (validator.response)
					fnLiteral += composeResponseValidation('be')

				const mapResponseReporter = report('mapResponse', {
					total: hooks.mapResponse.length
				})

				if (hooks.mapResponse.length) {
					fnLiteral += `c.response=be\n`

					for (let i = 0; i < hooks.mapResponse.length; i++) {
						const mapResponse = hooks.mapResponse[i]

						const endUnit = mapResponseReporter.resolveChild(
							mapResponse.fn.name
						)

						fnLiteral +=
							`if(mr===undefined){` +
							`mr=${isAsyncName(mapResponse) ? 'await' : ''} onMapResponse[${i}](c)\n` +
							`if(mr!==undefined)be=c.response=mr` +
							'}'

						endUnit()
					}
				}

				mapResponseReporter.resolve()

				fnLiteral += encodeCookie
				fnLiteral += `return mapEarlyResponse(${saveResponse}be,c.set${requestMapper})}\n`
			}
		}

		reporter.resolve()
	}

	if (hooks?.afterHandle.length) {
		const handleReporter = report('handle', {
			name: isHandleFn ? (handler as Function).name : undefined
		})

		if (hooks.afterHandle.length)
			fnLiteral += isAsyncHandler
				? `let r=c.response=await ${handle}\n`
				: `let r=c.response=${handle}\n`
		else
			fnLiteral += isAsyncHandler
				? `let r=await ${handle}\n`
				: `let r=${handle}\n`

		handleReporter.resolve()

		const reporter = report('afterHandle', {
			total: hooks.afterHandle.length
		})

		for (let i = 0; i < hooks.afterHandle.length; i++) {
			const hook = hooks.afterHandle[i]
			const returning = hasReturn(hook)
			const endUnit = reporter.resolveChild(hook.fn.name)

			if (!returning) {
				fnLiteral += isAsync(hook.fn)
					? `await afterHandle[${i}](c)\n`
					: `afterHandle[${i}](c)\n`

				endUnit()
			} else {
				fnLiteral += isAsync(hook.fn)
					? `af=await afterHandle[${i}](c)\n`
					: `af=afterHandle[${i}](c)\n`

				endUnit('af')

				if (validator.response) {
					fnLiteral += `if(af!==undefined){`
					reporter.resolve()

					fnLiteral += composeResponseValidation('af')

					fnLiteral += `c.response=af}`
				} else {
					fnLiteral += `if(af!==undefined){`
					reporter.resolve()

					fnLiteral += `c.response=af}`
				}
			}
		}

		reporter.resolve()

		fnLiteral += `r=c.response\n`

		if (validator.response) fnLiteral += composeResponseValidation()

		fnLiteral += encodeCookie

		const mapResponseReporter = report('mapResponse', {
			total: hooks.mapResponse.length
		})
		if (hooks.mapResponse.length) {
			for (let i = 0; i < hooks.mapResponse.length; i++) {
				const mapResponse = hooks.mapResponse[i]

				const endUnit = mapResponseReporter.resolveChild(
					mapResponse.fn.name
				)

				fnLiteral +=
					`mr=${
						isAsyncName(mapResponse) ? 'await' : ''
					} onMapResponse[${i}](c)\n` +
					`if(mr!==undefined)r=c.response=mr`

				endUnit()
			}
		}
		mapResponseReporter.resolve()

		if (hasSet)
			fnLiteral += `return mapResponse(${saveResponse}r,c.set${requestMapper})\n`
		else
			fnLiteral += `return mapCompactResponse(${saveResponse}r${requestMapper})\n`
	} else {
		const handleReporter = report('handle', {
			name: isHandleFn ? (handler as Function).name : undefined
		})

		if (validator.response || hooks.mapResponse.length) {
			fnLiteral += isAsyncHandler
				? `let r=await ${handle}\n`
				: `let r=${handle}\n`

			handleReporter.resolve()

			if (validator.response) fnLiteral += composeResponseValidation()

			report('afterHandle').resolve()

			const mapResponseReporter = report('mapResponse', {
				total: hooks.mapResponse.length
			})

			if (hooks.mapResponse.length) {
				fnLiteral += '\nc.response=r\n'

				for (let i = 0; i < hooks.mapResponse.length; i++) {
					const mapResponse = hooks.mapResponse[i]

					const endUnit = mapResponseReporter.resolveChild(
						mapResponse.fn.name
					)

					fnLiteral +=
						`\nif(mr===undefined){` +
						`mr=${isAsyncName(mapResponse) ? 'await ' : ''}onMapResponse[${i}](c)\n` +
						`if(mr!==undefined)r=c.response=mr` +
						`}\n`

					endUnit()
				}
			}
			mapResponseReporter.resolve()

			fnLiteral += encodeCookie

			if (handler instanceof Response) {
				fnLiteral += inference.set
					? `if(` +
						`isNotEmpty(c.set.headers)||` +
						`c.set.status!==200||` +
						`c.set.redirect||` +
						`c.set.cookie)return mapResponse(${saveResponse}${handle}.clone(),c.set${requestMapper})` +
						`else return ${handle}.clone()`
					: `return ${handle}.clone()`

				fnLiteral += '\n'
			} else if (hasSet)
				fnLiteral += `return mapResponse(${saveResponse}r,c.set${requestMapper})\n`
			else
				fnLiteral += `return mapCompactResponse(${saveResponse}r${requestMapper})\n`
		} else if (hasCookie || hasTrace) {
			fnLiteral += isAsyncHandler
				? `let r=await ${handle}\n`
				: `let r=${handle}\n`

			handleReporter.resolve()

			report('afterHandle').resolve()

			const mapResponseReporter = report('mapResponse', {
				total: hooks.mapResponse.length
			})
			if (hooks.mapResponse.length) {
				fnLiteral += 'c.response= r\n'

				for (let i = 0; i < hooks.mapResponse.length; i++) {
					const mapResponse = hooks.mapResponse[i]

					const endUnit = mapResponseReporter.resolveChild(
						mapResponse.fn.name
					)

					fnLiteral +=
						`if(mr===undefined){` +
						`mr=${isAsyncName(mapResponse) ? 'await ' : ''}onMapResponse[${i}](c)` +
						`if(mr!==undefined)r=c.response=mr` +
						`}`

					endUnit()
				}
			}
			mapResponseReporter.resolve()

			fnLiteral += encodeCookie

			if (hasSet)
				fnLiteral += `return mapResponse(${saveResponse}r,c.set${requestMapper})\n`
			else
				fnLiteral += `return mapCompactResponse(${saveResponse}r${requestMapper})\n`
		} else {
			handleReporter.resolve()

			const handled = isAsyncHandler ? `await ${handle}` : handle

			report('afterHandle').resolve()

			if (handler instanceof Response) {
				fnLiteral += inference.set
					? `if(isNotEmpty(c.set.headers)||` +
						`c.set.status!==200||` +
						`c.set.redirect||` +
						`c.set.cookie)` +
						`return mapResponse(${saveResponse}${handle}.clone(),c.set${requestMapper})\n` +
						`else return ${handle}.clone()\n`
					: `return ${handle}.clone()\n`
			} else if (hasSet)
				fnLiteral += `return mapResponse(${saveResponse}${handled},c.set${requestMapper})\n`
			else
				fnLiteral += `return mapCompactResponse(${saveResponse}${handled}${requestMapper})\n`
		}
	}

	fnLiteral += `\n}catch(error){`

	if (hasBody) fnLiteral += `if(isParsing)error=new ParseError()\n`

	if (!maybeAsync) fnLiteral += `return(async()=>{`
	fnLiteral +=
		`const set=c.set\n` +
		`if(!set.status||set.status<300)set.status=error?.status||500\n`

	if (hasTrace)
		for (let i = 0; i < hooks.trace.length; i++)
			// There's a case where the error is thrown before any trace is called
			fnLiteral += `report${i}?.resolve(error);reportChild${i}?.(error)\n`

	const errorReporter = report('error', {
		total: hooks.error.length
	})

	if (hooks.error.length) {
		fnLiteral +=
			`c.error=error\n` +
			`if(error instanceof TypeBoxError){` +
			'c.code="VALIDATION"\n' +
			'c.set.status=422' +
			'}else{' +
			`c.code=error.code??error[ERROR_CODE]??"UNKNOWN"}` +
			`let er\n`

		for (let i = 0; i < hooks.error.length; i++) {
			const endUnit = errorReporter.resolveChild(hooks.error[i].fn.name)

			if (isAsync(hooks.error[i]))
				fnLiteral += `er=await handleErrors[${i}](c)\n`
			else
				fnLiteral +=
					`er=handleErrors[${i}](c)\n` +
					`if(er instanceof Promise)er=await er\n`

			endUnit()

			const mapResponseReporter = report('mapResponse', {
				total: hooks.mapResponse.length
			})

			if (hooks.mapResponse.length) {
				for (let i = 0; i < hooks.mapResponse.length; i++) {
					const mapResponse = hooks.mapResponse[i]

					const endUnit = mapResponseReporter.resolveChild(
						mapResponse.fn.name
					)

					fnLiteral +=
						`c.response=er\n` +
						`er=${isAsyncName(mapResponse) ? 'await ' : ''}onMapResponse[${i}](c)\n` +
						`if(er instanceof Promise)er=await er`

					endUnit()
				}
			}

			mapResponseReporter.resolve()

			fnLiteral += `er=mapEarlyResponse(er,set${requestMapper})\n`
			fnLiteral += `if(er){`

			if (hasTrace) {
				for (let i = 0; i < hooks.trace.length; i++)
					fnLiteral += `report${i}.resolve()\n`

				errorReporter.resolve()
			}

			fnLiteral += `return er}`
		}
	}

	errorReporter.resolve()

	fnLiteral += `return handleError(c,error,true)`
	if (!maybeAsync) fnLiteral += '})()'
	fnLiteral += '}'

	if (hasAfterResponse || hasTrace) {
		fnLiteral += `finally{ `

		if (!maybeAsync) fnLiteral += ';(async()=>{'

		const reporter = report('afterResponse', {
			total: hooks.afterResponse.length
		})

		if (hasAfterResponse) {
			for (let i = 0; i < hooks.afterResponse.length; i++) {
				const endUnit = reporter.resolveChild(
					hooks.afterResponse[i].fn.name
				)
				fnLiteral += `\nawait afterResponse[${i}](c)\n`
				endUnit()
			}
		}

		reporter.resolve()

		if (!maybeAsync) fnLiteral += '})()'

		fnLiteral += `}`
	}

<<<<<<< HEAD
	let init =
		`const {` +
		`handler,` +
		`handleError,` +
		`hooks: {` +
		`transform,` +
		`resolve,` +
		`beforeHandle,` +
		`afterHandle,` +
		`mapResponse: onMapResponse,` +
		`parse,` +
		`error: handleErrors,` +
		`afterResponse,` +
		`trace: _trace` +
		`},` +
		`validator,` +
		`utils: {` +
		`mapResponse,` +
		`mapCompactResponse,` +
		`mapEarlyResponse,` +
		`parseQuery,` +
		`parseQueryFromURL,` +
		`isNotEmpty` +
		`},` +
		`error: {` +
		`NotFoundError,` +
		`ValidationError,` +
		`InternalServerError,` +
		`ParseError` +
		`},` +
		`schema,` +
		`definitions,` +
		`ERROR_CODE,` +
		`parseCookie,` +
		`signCookie,` +
		`decodeURIComponent,` +
		`ELYSIA_RESPONSE,` +
		`ELYSIA_TRACE,` +
		`ELYSIA_REQUEST_ID,` +
		`getServer,` +
		'TypeBoxError' +
		`}=hooks\n` +
		`const trace=_trace.map(x=>typeof x==='function'?x:x.fn)\n` +
		`return ${maybeAsync ? 'async ' : ''}function handle(c){`

	if (hooks.beforeHandle.length) init += 'let be\n'
	if (hooks.afterHandle.length) init += 'let af\n'
	if (hooks.mapResponse.length) init += 'let mr\n'
	if (allowMeta) init += 'c.schema = schema\nc.defs = definitions\n'

	init += fnLiteral + '}'
=======
	fnLiteral = `const {
		handler,
		handleError,
		hooks: {
			transform,
			resolve,
			beforeHandle,
			afterHandle,
			mapResponse: onMapResponse,
			parse,
			error: handleErrors,
			afterResponse,
			trace: _trace
		},
		validator,
		utils: {
			mapResponse,
			mapCompactResponse,
			mapEarlyResponse,
			parseQuery,
			parseQueryFromURL,
			isNotEmpty
		},
		error: {
			NotFoundError,
			ValidationError,
			InternalServerError,
			ParseError
		},
		schema,
		definitions,
		ERROR_CODE,
		parseCookie,
		signCookie,
		decodeURIComponent,
		ElysiaCustomStatusResponse,
		ELYSIA_TRACE,
		ELYSIA_REQUEST_ID,
		getServer,
		TypeBoxError
	} = hooks

	const trace = _trace.map(x => typeof x === 'function' ? x : x.fn)

	return ${maybeAsync ? 'async' : ''} function handle(c) {
		${hooks.beforeHandle.length ? 'let be' : ''}
		${hooks.afterHandle.length ? 'let af' : ''}
		${hooks.mapResponse.length ? 'let mr' : ''}

		${allowMeta ? 'c.schema = schema; c.defs = definitions' : ''}
		${fnLiteral}
	}`
>>>>>>> 80ef6533

	try {
		if (asManifest) return Function('hooks', init) as any

		return Function(
			'hooks',
			init
		)({
			handler,
			hooks: lifeCycleToFn(hooks),
			validator,
			// @ts-expect-error
			handleError: app.handleError,
			utils: {
				mapResponse,
				mapCompactResponse,
				mapEarlyResponse,
				parseQuery,
				parseQueryFromURL,
				isNotEmpty
			},
			error: {
				NotFoundError,
				ValidationError,
				InternalServerError,
				ParseError
			},
			schema: app.router.history,
			// @ts-expect-error
			definitions: app.definitions.type,
			ERROR_CODE,
			parseCookie,
			signCookie,
			decodeURIComponent,
			ElysiaCustomStatusResponse,
			ELYSIA_TRACE,
			ELYSIA_REQUEST_ID,
			// @ts-expect-error private property
			getServer: () => app.getServer(),
			TypeBoxError
		})
	} catch {
		const debugHooks = lifeCycleToFn(hooks)

		console.log('[Composer] failed to generate optimized handler')
		console.log(
			'Please report the following to Elysia maintainers privately as it may include sensitive information about your codebase:'
		)
		console.log('---')
		console.log({
			handler:
				typeof handler === 'function' ? handler.toString() : handler,
			hooks: {
				...debugHooks,
				// @ts-expect-error
				transform: debugHooks?.transform?.map?.((x) => x.toString()),
				// @ts-expect-error
				resolve: debugHooks?.resolve?.map?.((x) => x.toString()),
				// @ts-expect-error
				beforeHandle: debugHooks?.beforeHandle?.map?.((x) =>
					x.toString()
				),
				// @ts-expect-error
				afterHandle: debugHooks?.afterHandle?.map?.((x) =>
					x.toString()
				),
				// @ts-expect-error
				mapResponse: debugHooks?.mapResponse?.map?.((x) =>
					x.toString()
				),
				// @ts-expect-error
				parse: debugHooks?.parse?.map?.((x) => x.toString()),
				// @ts-expect-error
				error: debugHooks?.error?.map?.((x) => x.toString()),
				// @ts-expect-error
				afterResponse: debugHooks?.afterResponse?.map?.((x) =>
					x.toString()
				),
				// @ts-expect-error
				stop: debugHooks?.stop?.map?.((x) => x.toString())
			},
			validator,
			// @ts-expect-error
			definitions: app.definitions.type,
			fnLiteral
		})
		console.log('---')

		process.exit(1)
	}
}

export interface ComposerGeneralHandlerOptions {
	/**
	 * optimization for standard internet hostname
	 * this will assume hostname is always use a standard internet hostname
	 * assuming hostname is at minimum of 11 length of string (http://a.bc)
	 *
	 * setting this to true will skip the first 11 character of the hostname
	 *
	 * @default true
	 */
	standardHostname?: boolean
}

export const composeGeneralHandler = (
	app: AnyElysia,
	{ asManifest = false }: { asManifest?: false } = {}
) => {
	const standardHostname = app.config.handler?.standardHostname ?? true

	let decoratorsLiteral = ''
	let fnLiteral = ''

	// @ts-expect-error private
	const defaultHeaders = app.setHeaders

	// @ts-ignore
	for (const key of Object.keys(app.singleton.decorator))
		decoratorsLiteral += `,${key}: app.singleton.decorator.${key}`

	const router = app.router
	const hasTrace = app.event.trace.length > 0

	let findDynamicRoute = `const route=router.find(r.method,p)`
	findDynamicRoute += router.http.root.ALL ? '??router.find("ALL",p)\n' : '\n'

	findDynamicRoute += `if(route===null)return `
	if (app.event.error.length)
		findDynamicRoute += `app.handleError(c,notFound)`
	else
		findDynamicRoute += app.event.request.length
			? `new Response(error404Message,{` +
				`status:c.set.status===200?404:c.set.status,` +
				`headers:c.set.headers` +
				`})`
			: `error404.clone()`

	findDynamicRoute +=
		`\nc.params=route.params\n` +
		`if(route.store.handler)return route.store.handler(c)\n` +
		`return (route.store.handler=route.store.compile())(c)\n`

	let switchMap = ``
	for (const [path, { code, all, static: staticFn }] of Object.entries(
		router.static.http.map
	)) {
		if (staticFn)
			switchMap += `case'${path}':switch(r.method){${code}\n${
				all ?? `default:` + findDynamicRoute
			}}`

		switchMap += `case'${path}':switch(r.method){${code}${
			all ?? `default:` + findDynamicRoute
		}}`
	}

	const maybeAsync = app.event.request.some(isAsync)

	fnLiteral +=
		`\nconst {` +
		`app,` +
		`mapEarlyResponse,` +
		`NotFoundError,` +
		`randomId,` +
		`handleError,` +
		`error,` +
		`redirect,` +
		`ELYSIA_TRACE,` +
		`ELYSIA_REQUEST_ID,` +
		`getServer` +
		`}=data\n` +
		`const store=app.singleton.store\n` +
		`const staticRouter=app.router.static.http\n` +
		`const st=staticRouter.handlers\n` +
		`const wsRouter=app.router.ws\n` +
		`const router=app.router.http\n` +
		`const trace=app.event.trace.map(x=>typeof x==='function'?x:x.fn)\n` +
		`const notFound=new NotFoundError()\n` +
		`const hoc=app.extender.higherOrderFunctions.map(x=>x.fn)\n`

	if (app.event.request.length)
		fnLiteral += `const onRequest=app.event.request.map(x=>x.fn)\n`

	if (!app.event.error.length)
		fnLiteral +=
			`const error404Message=notFound.message.toString()\n` +
			`const error404=new Response(error404Message,{status:404})\n`

	if (app.event.trace.length)
		fnLiteral +=
			`const ` +
			app.event.trace
				.map((_, i) => `tr${i}=app.event.trace[${i}].fn`)
				.join(',') +
			'\n'

	fnLiteral += `${maybeAsync ? 'async ' : ''}function map(r){`

	if (app.event.request.length) fnLiteral += `let re\n`

	fnLiteral +=
		`const u=r.url,` +
		`s=u.indexOf('/',${standardHostname ? 11 : 7}),` +
		`qi=u.indexOf('?', s + 1)\n` +
		`let p\n` +
		`if(qi===-1)p=u.substring(s)\n` +
		`else p=u.substring(s, qi)\n`

	if (hasTrace) fnLiteral += `const id=randomId()\n`

	fnLiteral +=
		`const c={request:r,` +
		`store,` +
		`qi,` +
		`path:p,` +
		`url:u,` +
		`redirect,` +
		`error,` +
		`set:{headers:`

	fnLiteral += Object.keys(defaultHeaders ?? {}).length
		? 'Object.assign({}, app.setHeaders)'
		: '{}'

	fnLiteral += `,status:200}`

	// @ts-expect-error private
	if (app.inference.server) fnLiteral += `,get server(){return getServer()}`
	if (hasTrace) fnLiteral += ',[ELYSIA_REQUEST_ID]:id'
	fnLiteral += decoratorsLiteral
	fnLiteral += `}\n`

	if (app.event.trace.length)
		fnLiteral +=
			`c[ELYSIA_TRACE]=[` +
			app.event.trace.map((_, i) => `tr${i}(c)`).join(',') +
			`]\n`

	const report = createReport({
		trace: app.event.trace,
		addFn(word) {
			fnLiteral += word
		}
	})

	const reporter = report('request', {
		total: app.event.request.length
	})

	if (app.event.request.length) {
		fnLiteral += `try{`

		for (let i = 0; i < app.event.request.length; i++) {
			const hook = app.event.request[i]
			const withReturn = hasReturn(hook)
			const maybeAsync = isAsync(hook)

			const endUnit = reporter.resolveChild(app.event.request[i].fn.name)

			if (withReturn) {
				fnLiteral +=
					`re=mapEarlyResponse(` +
					`${maybeAsync ? 'await ' : ''}onRequest[${i}](c),` +
					`c.set,` +
					`r)\n`

				endUnit('re')
				fnLiteral += `if(re!==undefined)return re\n`
			} else {
				fnLiteral += `${maybeAsync ? 'await ' : ''}onRequest[${i}](c)\n`
				endUnit()
			}
		}

		fnLiteral += `}catch(error){return app.handleError(c,error)}`
	}

	reporter.resolve()

	const wsPaths = app.router.static.ws
	const wsRouter = app.router.ws

	if (Object.keys(wsPaths).length || wsRouter.history.length) {
		fnLiteral += `if(r.method==='GET'){switch(p){`

		for (const [path, index] of Object.entries(wsPaths)) {
			fnLiteral +=
				`case'${path}':` +
				`if(r.headers.get('upgrade')==='websocket')` +
				`return st[${index}](c)\n`
		}

		fnLiteral +=
			`default:` +
			`if(r.headers.get('upgrade')==='websocket'){` +
			`const route=wsRouter.find('ws',p)\n` +
			`if(route){` +
			`c.params=route.params\n` +
			`if(route.store.handler)return route.store.handler(c)\n` +
			`return (route.store.handler=route.store.compile())(c)` +
			`}` +
			`}` +
			`break` +
			`}` +
			`}`
	}

	fnLiteral +=
		`switch(p){` + switchMap + `default:break}` + findDynamicRoute + `}`

	// @ts-expect-error private property
	if (app.extender.higherOrderFunctions.length) {
		let handler = 'map'
		// @ts-expect-error private property
		for (let i = 0; i < app.extender.higherOrderFunctions.length; i++)
			handler = `hoc[${i}](${handler},r)`

		fnLiteral += `return function hocMap(r){return ${handler}(r)}`
	} else fnLiteral += `return map`

	const handleError = composeErrorHandler(app) as any

	// @ts-expect-error
	app.handleError = handleError

	return Function(
		'data',
		fnLiteral
	)({
		app,
		mapEarlyResponse,
		NotFoundError,
		randomId,
		handleError,
		error,
		redirect,
		ELYSIA_TRACE,
		ELYSIA_REQUEST_ID,
		// @ts-expect-error private property
		getServer: () => app.getServer()
	})
}

export const composeErrorHandler = (app: AnyElysia) => {
	const hooks = app.event
	let fnLiteral = ''

<<<<<<< HEAD
	fnLiteral +=
		`const {` +
		`app:{` +
		`event:{` +
		`error:onErrorContainer,` +
		`afterResponse:resContainer,` +
		`mapResponse:_onMapResponse,` +
		`trace:_trace` +
		`}` +
		`},` +
		`mapResponse,` +
		`ERROR_CODE,` +
		`ELYSIA_RESPONSE,` +
		`ELYSIA_TRACE,` +
		`ELYSIA_REQUEST_ID` +
		`}=inject\n`

	fnLiteral +=
		`const trace=_trace.map(x=>typeof x==='function'?x:x.fn)\n` +
		`const onMapResponse=[]\n` +
		`for(let i=0;i<_onMapResponse.length;i++)` +
		`onMapResponse.push(_onMapResponse[i].fn??_onMapResponse[i])\n` +
		`delete _onMapResponse\n` +
		`const onError=onErrorContainer.map(x=>x.fn)\n` +
		`const res=resContainer.map(x=>x.fn)\n` +
		`return ${
			app.event.error.find(isAsync) || app.event.mapResponse.find(isAsync)
				? 'async '
				: ''
		}function(context,error,skipGlobal){`
=======
	fnLiteral += `const {
		app: { event: { error: onErrorContainer, afterResponse: resContainer, mapResponse: _onMapResponse, trace: _trace } },
		mapResponse,
		ERROR_CODE,
		ElysiaCustomStatusResponse,
		ELYSIA_TRACE,
		ELYSIA_REQUEST_ID
	} = inject

	const trace = _trace.map(x => typeof x === 'function' ? x : x.fn)
	const onMapResponse = []

	for(let i = 0; i < _onMapResponse.length; i++)
		onMapResponse.push(_onMapResponse[i].fn ?? _onMapResponse[i])

	delete _onMapResponse

	const onError = onErrorContainer.map(x => x.fn)
	const res = resContainer.map(x => x.fn)

	return ${
		app.event.error.find(isAsync) || app.event.mapResponse.find(isAsync)
			? 'async'
			: ''
	} function(context, error, skipGlobal) {`
>>>>>>> 80ef6533

	const hasTrace = app.event.trace.length > 0

	if (hasTrace) fnLiteral += 'const id=context[ELYSIA_REQUEST_ID]\n'

	const report = createReport({
		context: 'context',
		trace: hooks.trace,
		addFn: (word) => {
			fnLiteral += word
		}
	})

<<<<<<< HEAD
	fnLiteral +=
		`const set = context.set\n` +
		`let r\n` +
		`if(!context.code)context.code=error.code??error[ERROR_CODE]\n` +
		`if(!(context.error instanceof Error))context.error = error\n` +
		`if(typeof error==="object"&&error&&ELYSIA_RESPONSE in error){` +
		`error.status = error[ELYSIA_RESPONSE]\n` +
		`error.message = error.response` +
		`}\n`
=======
	fnLiteral += `
		const set = context.set
		let r

		if(!context.code)
			context.code = error.code ?? error[ERROR_CODE]

		if(!(context.error instanceof Error))
			context.error = error

		if(error instanceof ElysiaCustomStatusResponse) {
			error.status = error.code
			error.message = error.response
		}\n`
>>>>>>> 80ef6533

	const saveResponse =
		hasTrace ||
		hooks.afterResponse.length > 0 ||
		hooks.afterResponse.length > 0
			? 'context.response = '
			: ''

	for (let i = 0; i < app.event.error.length; i++) {
		const handler = app.event.error[i]

		const response = `${
			isAsync(handler) ? 'await ' : ''
		}onError[${i}](context)\n`

		fnLiteral += 'if(skipGlobal!==true){'

		if (hasReturn(handler)) {
<<<<<<< HEAD
			fnLiteral +=
				`r=${response}\nif(r!==undefined){` +
				`if(r instanceof Response)return r\n` +
				`if(r[ELYSIA_RESPONSE]){` +
				`error.status=error[ELYSIA_RESPONSE]\n` +
				`error.message = error.response` +
				`}` +
				`if(set.status === 200) set.status = error.status\n`
=======
			fnLiteral += `r = ${response}; if(r !== undefined) {
				if(r instanceof Response) return r

				if(r instanceof ElysiaCustomStatusResponse) {
					error.status = error.code
					error.message = error.response
				}

				if(set.status === 200) set.status = error.status\n`
>>>>>>> 80ef6533

			const mapResponseReporter = report('mapResponse', {
				total: hooks.mapResponse.length,
				name: 'context'
			})

			if (hooks.mapResponse.length) {
				for (let i = 0; i < hooks.mapResponse.length; i++) {
					const mapResponse = hooks.mapResponse[i]

					const endUnit = mapResponseReporter.resolveChild(
						mapResponse.fn.name
					)

					fnLiteral +=
						`context.response=r` +
						`r=${isAsyncName(mapResponse) ? 'await ' : ''}onMapResponse[${i}](context)\n`

					endUnit()
				}
			}

			mapResponseReporter.resolve()

			fnLiteral += `return mapResponse(${saveResponse}r,set,context.request)}`
		} else fnLiteral += response

		fnLiteral += '}'
	}

	fnLiteral +=
		`if(error.constructor.name==="ValidationError"||error.constructor.name==="TransformDecodeError"){` +
		`set.status = error.status??422\n` +
		`return new Response(` +
		`error.message,` +
		`{` +
		`headers:Object.assign(` +
		`{'content-type':'application/json'},` +
		`set.headers` +
		`),` +
		`status:set.status` +
		`}` +
		`)` +
		`}else{` +
		`if(error.code&&typeof error.status==="number")` +
		`return new Response(` +
		`error.message,` +
		`{headers:set.headers,status:error.status}` +
		`)\n`

	const mapResponseReporter = report('mapResponse', {
		total: hooks.mapResponse.length,
		name: 'context'
	})

	if (hooks.mapResponse.length) {
		for (let i = 0; i < hooks.mapResponse.length; i++) {
			const mapResponse = hooks.mapResponse[i]

			const endUnit = mapResponseReporter.resolveChild(
				mapResponse.fn.name
			)

			fnLiteral +=
				`context.response=error\n` +
				`error=${
					isAsyncName(mapResponse) ? 'await ' : ''
				}onMapResponse[${i}](context)\n`

			endUnit()
		}
	}

	mapResponseReporter.resolve()

	fnLiteral += `\nreturn mapResponse(${saveResponse}error,set,context.request)}}`

	return Function(
		'inject',
		fnLiteral
	)({
		app,
		mapResponse,
		ERROR_CODE,
		ElysiaCustomStatusResponse,
		ELYSIA_TRACE,
		ELYSIA_REQUEST_ID
	})
}<|MERGE_RESOLUTION|>--- conflicted
+++ resolved
@@ -210,20 +210,11 @@
 	composeValidation: (type: string, value = `c.${type}`) =>
 		`c.set.status=422;throw new ValidationError('${type}',validator.${type},${value})`,
 	composeResponseValidation: (name = 'r') => {
-<<<<<<< HEAD
 		let code = injectResponse + '\n'
-=======
-		let code = '\n' + injectResponse + '\n'
-
-		code += `if(${name} instanceof ElysiaCustomStatusResponse) {
-			c.set.status = ${name}.code
-			${name} = ${name}.response
-		}
->>>>>>> 80ef6533
 
 		code +=
-			`if(typeof ${name}==="object"&&${name}&&ELYSIA_RESPONSE in ${name}){` +
-			`c.set.status=${name}[ELYSIA_RESPONSE]\n` +
+			`if(${name} instanceof ElysiaCustomStatusResponse){` +
+			`c.set.status=${name}.code\n` +
 			`${name}=${name}.response` +
 			`}` +
 			`const isResponse=${name} instanceof Response\n` +
@@ -1072,9 +1063,8 @@
 				: `transformed=transform[${i}](c)\n`
 
 			if (transform.subType === 'mapDerive')
-<<<<<<< HEAD
 				fnLiteral +=
-					`if(transformed?.[ELYSIA_RESPONSE])throw transformed\n` +
+				`if(transformed instanceof ElysiaCustomStatusResponse)throw transformed\n` +
 					`else{` +
 					`transformed.request=c.request\n` +
 					`transformed.store=c.store\n` +
@@ -1088,29 +1078,8 @@
 					'}'
 			else
 				fnLiteral +=
-					`if(transformed?.[ELYSIA_RESPONSE])throw transformed\n` +
+					`if(transformed instanceof ElysiaCustomStatusResponse)throw transformed\n` +
 					`else Object.assign(c,transformed)\n`
-=======
-				fnLiteral += `if(transformed instanceof ElysiaCustomStatusResponse)
-					throw transformed
-				else {
-					transformed.request = c.request
-					transformed.store = c.store
-					transformed.qi = c.qi
-					transformed.path = c.path
-					transformed.url = c.url
-					transformed.redirect = c.redirect
-					transformed.set = c.set
-					transformed.error = c.error
-
-					c = transformed
-			}`
-			else
-				fnLiteral += `if(transformed instanceof ElysiaCustomStatusResponse)
-					throw transformed
-				else
-					Object.assign(c, transformed)\n`
->>>>>>> 80ef6533
 
 			endUnit()
 		}
@@ -1377,9 +1346,8 @@
 					: `resolved=beforeHandle[${i}](c);\n`
 
 				if (beforeHandle.subType === 'mapResolve')
-<<<<<<< HEAD
 					fnLiteral +=
-						`if(resolved[ELYSIA_RESPONSE])` +
+						`if(resolved instanceof ElysiaCustomStatusResponse)` +
 						`throw resolved\n` +
 						`else{` +
 						`resolved.request = c.request\n` +
@@ -1394,29 +1362,8 @@
 						`}`
 				else
 					fnLiteral +=
-						`if(resolved[ELYSIA_RESPONSE]) throw resolved\n` +
+						`if(resolved instanceof ElysiaCustomStatusResponse)throw resolved\n` +
 						`else Object.assign(c, resolved)\n`
-=======
-					fnLiteral += `if(resolved instanceof ElysiaCustomStatusResponse)
-						throw resolved
-					else {
-						resolved.request = c.request
-						resolved.store = c.store
-						resolved.qi = c.qi
-						resolved.path = c.path
-						resolved.url = c.url
-						resolved.redirect = c.redirect
-						resolved.set = c.set
-						resolved.error = c.error
-
-						c = resolved
-					}`
-				else
-					fnLiteral += `if(resolved instanceof ElysiaCustomStatusResponse)
-						throw resolved
-					else
-						Object.assign(c, resolved)\n`
->>>>>>> 80ef6533
 			} else if (!returning) {
 				fnLiteral += isAsync(beforeHandle)
 					? `await beforeHandle[${i}](c)\n`
@@ -1822,7 +1769,6 @@
 		fnLiteral += `}`
 	}
 
-<<<<<<< HEAD
 	let init =
 		`const {` +
 		`handler,` +
@@ -1859,7 +1805,7 @@
 		`parseCookie,` +
 		`signCookie,` +
 		`decodeURIComponent,` +
-		`ELYSIA_RESPONSE,` +
+		`ElysiaCustomStatusResponse,` +
 		`ELYSIA_TRACE,` +
 		`ELYSIA_REQUEST_ID,` +
 		`getServer,` +
@@ -1874,60 +1820,6 @@
 	if (allowMeta) init += 'c.schema = schema\nc.defs = definitions\n'
 
 	init += fnLiteral + '}'
-=======
-	fnLiteral = `const {
-		handler,
-		handleError,
-		hooks: {
-			transform,
-			resolve,
-			beforeHandle,
-			afterHandle,
-			mapResponse: onMapResponse,
-			parse,
-			error: handleErrors,
-			afterResponse,
-			trace: _trace
-		},
-		validator,
-		utils: {
-			mapResponse,
-			mapCompactResponse,
-			mapEarlyResponse,
-			parseQuery,
-			parseQueryFromURL,
-			isNotEmpty
-		},
-		error: {
-			NotFoundError,
-			ValidationError,
-			InternalServerError,
-			ParseError
-		},
-		schema,
-		definitions,
-		ERROR_CODE,
-		parseCookie,
-		signCookie,
-		decodeURIComponent,
-		ElysiaCustomStatusResponse,
-		ELYSIA_TRACE,
-		ELYSIA_REQUEST_ID,
-		getServer,
-		TypeBoxError
-	} = hooks
-
-	const trace = _trace.map(x => typeof x === 'function' ? x : x.fn)
-
-	return ${maybeAsync ? 'async' : ''} function handle(c) {
-		${hooks.beforeHandle.length ? 'let be' : ''}
-		${hooks.afterHandle.length ? 'let af' : ''}
-		${hooks.mapResponse.length ? 'let mr' : ''}
-
-		${allowMeta ? 'c.schema = schema; c.defs = definitions' : ''}
-		${fnLiteral}
-	}`
->>>>>>> 80ef6533
 
 	try {
 		if (asManifest) return Function('hooks', init) as any
@@ -2276,7 +2168,6 @@
 	const hooks = app.event
 	let fnLiteral = ''
 
-<<<<<<< HEAD
 	fnLiteral +=
 		`const {` +
 		`app:{` +
@@ -2289,7 +2180,7 @@
 		`},` +
 		`mapResponse,` +
 		`ERROR_CODE,` +
-		`ELYSIA_RESPONSE,` +
+		`ElysiaCustomStatusResponse,` +
 		`ELYSIA_TRACE,` +
 		`ELYSIA_REQUEST_ID` +
 		`}=inject\n`
@@ -2307,33 +2198,6 @@
 				? 'async '
 				: ''
 		}function(context,error,skipGlobal){`
-=======
-	fnLiteral += `const {
-		app: { event: { error: onErrorContainer, afterResponse: resContainer, mapResponse: _onMapResponse, trace: _trace } },
-		mapResponse,
-		ERROR_CODE,
-		ElysiaCustomStatusResponse,
-		ELYSIA_TRACE,
-		ELYSIA_REQUEST_ID
-	} = inject
-
-	const trace = _trace.map(x => typeof x === 'function' ? x : x.fn)
-	const onMapResponse = []
-
-	for(let i = 0; i < _onMapResponse.length; i++)
-		onMapResponse.push(_onMapResponse[i].fn ?? _onMapResponse[i])
-
-	delete _onMapResponse
-
-	const onError = onErrorContainer.map(x => x.fn)
-	const res = resContainer.map(x => x.fn)
-
-	return ${
-		app.event.error.find(isAsync) || app.event.mapResponse.find(isAsync)
-			? 'async'
-			: ''
-	} function(context, error, skipGlobal) {`
->>>>>>> 80ef6533
 
 	const hasTrace = app.event.trace.length > 0
 
@@ -2347,32 +2211,15 @@
 		}
 	})
 
-<<<<<<< HEAD
 	fnLiteral +=
 		`const set = context.set\n` +
 		`let r\n` +
 		`if(!context.code)context.code=error.code??error[ERROR_CODE]\n` +
 		`if(!(context.error instanceof Error))context.error = error\n` +
-		`if(typeof error==="object"&&error&&ELYSIA_RESPONSE in error){` +
-		`error.status = error[ELYSIA_RESPONSE]\n` +
+		`if(error instanceof ElysiaCustomStatusResponse){` +
+		`error.status = error.code\n` +
 		`error.message = error.response` +
-		`}\n`
-=======
-	fnLiteral += `
-		const set = context.set
-		let r
-
-		if(!context.code)
-			context.code = error.code ?? error[ERROR_CODE]
-
-		if(!(context.error instanceof Error))
-			context.error = error
-
-		if(error instanceof ElysiaCustomStatusResponse) {
-			error.status = error.code
-			error.message = error.response
-		}\n`
->>>>>>> 80ef6533
+		`}`
 
 	const saveResponse =
 		hasTrace ||
@@ -2391,26 +2238,14 @@
 		fnLiteral += 'if(skipGlobal!==true){'
 
 		if (hasReturn(handler)) {
-<<<<<<< HEAD
 			fnLiteral +=
 				`r=${response}\nif(r!==undefined){` +
 				`if(r instanceof Response)return r\n` +
-				`if(r[ELYSIA_RESPONSE]){` +
-				`error.status=error[ELYSIA_RESPONSE]\n` +
+				`if(r instanceof ElysiaCustomStatusResponse){` +
+				`error.status=error.code\n` +
 				`error.message = error.response` +
 				`}` +
 				`if(set.status === 200) set.status = error.status\n`
-=======
-			fnLiteral += `r = ${response}; if(r !== undefined) {
-				if(r instanceof Response) return r
-
-				if(r instanceof ElysiaCustomStatusResponse) {
-					error.status = error.code
-					error.message = error.response
-				}
-
-				if(set.status === 200) set.status = error.status\n`
->>>>>>> 80ef6533
 
 			const mapResponseReporter = report('mapResponse', {
 				total: hooks.mapResponse.length,
