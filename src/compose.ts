--- conflicted
+++ resolved
@@ -1346,14 +1346,8 @@
 						)
 
 						fnLiteral += `\nif(mr === undefined) {
-<<<<<<< HEAD
 							mr = ${isAsyncName(mapResponse) ? 'await' : ''} onMapResponse[${i}](c)
-							if(mr !== undefined) c.response = mr
-=======
-							mr = onMapResponse[${i}](c)
-							if(mr instanceof Promise) mr = await mr
 							if(mr !== undefined) be = c.response = mr
->>>>>>> ccb6046f
 						}\n`
 
 						endUnit()
@@ -1437,7 +1431,6 @@
 		})
 		if (hooks.mapResponse.length) {
 			for (let i = 0; i < hooks.mapResponse.length; i++) {
-<<<<<<< HEAD
 				const mapResponse = hooks.mapResponse[i]
 
 				const endUnit = mapResponseReporter.resolveChild(
@@ -1447,14 +1440,9 @@
 				fnLiteral += `\nmr = ${
 					isAsyncName(mapResponse) ? 'await' : ''
 				} onMapResponse[${i}](c)
-				if(mr !== undefined) c.response = mr\n`
+				if(mr !== undefined) r = c.response = mr\n`
 
 				endUnit()
-=======
-				fnLiteral += `\nmr = onMapResponse[${i}](c)
-				if(mr instanceof Promise) mr = await mr
-				if(mr !== undefined) r = c.response = mr\n`
->>>>>>> ccb6046f
 			}
 		}
 		mapResponseReporter.resolve()
