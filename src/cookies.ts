import { parse, serialize } from 'cookie'

import decode from 'fast-decode-uri-component'

import { isNotEmpty, unsignCookie } from './utils'
import { InvalidCookieSignature } from './error'

import type { Context } from './context'
import type { Prettify } from './types'

// FNV-1a hash for fast string hashing
const hashString = (str: string): number => {
	const FNV_OFFSET_BASIS = 2166136261
	const FNV_PRIME = 16777619

	let hash = FNV_OFFSET_BASIS
	const len = str.length

	for (let i = 0; i < len; i++) {
		hash ^= str.charCodeAt(i)
		hash = Math.imul(hash, FNV_PRIME)
	}

	return hash >>> 0
}

export interface CookieOptions {
	/**
	 * Specifies the value for the {@link https://tools.ietf.org/html/rfc6265#section-5.2.3|Domain Set-Cookie attribute}. By default, no
	 * domain is set, and most clients will consider the cookie to apply to only
	 * the current domain.
	 */
	domain?: string | undefined

	/**
	 * Specifies the `Date` object to be the value for the {@link https://tools.ietf.org/html/rfc6265#section-5.2.1|`Expires` `Set-Cookie` attribute}. By default,
	 * no expiration is set, and most clients will consider this a "non-persistent cookie" and will delete
	 * it on a condition like exiting a web browser application.
	 *
	 * *Note* the {@link https://tools.ietf.org/html/rfc6265#section-5.3|cookie storage model specification}
	 * states that if both `expires` and `maxAge` are set, then `maxAge` takes precedence, but it is
	 * possible not all clients by obey this, so if both are set, they should
	 * point to the same date and time.
	 */
	expires?: Date | undefined
	/**
	 * Specifies the boolean value for the {@link https://tools.ietf.org/html/rfc6265#section-5.2.6|`HttpOnly` `Set-Cookie` attribute}.
	 * When truthy, the `HttpOnly` attribute is set, otherwise it is not. By
	 * default, the `HttpOnly` attribute is not set.
	 *
	 * *Note* be careful when setting this to true, as compliant clients will
	 * not allow client-side JavaScript to see the cookie in `document.cookie`.
	 */
	httpOnly?: boolean | undefined
	/**
	 * Specifies the number (in seconds) to be the value for the `Max-Age`
	 * `Set-Cookie` attribute. The given number will be converted to an integer
	 * by rounding down. By default, no maximum age is set.
	 *
	 * *Note* the {@link https://tools.ietf.org/html/rfc6265#section-5.3|cookie storage model specification}
	 * states that if both `expires` and `maxAge` are set, then `maxAge` takes precedence, but it is
	 * possible not all clients by obey this, so if both are set, they should
	 * point to the same date and time.
	 */
	maxAge?: number | undefined
	/**
	 * Specifies the value for the {@link https://tools.ietf.org/html/rfc6265#section-5.2.4|`Path` `Set-Cookie` attribute}.
	 * By default, the path is considered the "default path".
	 */
	path?: string | undefined
	/**
	 * Specifies the `string` to be the value for the [`Priority` `Set-Cookie` attribute][rfc-west-cookie-priority-00-4.1].
	 *
	 * - `'low'` will set the `Priority` attribute to `Low`.
	 * - `'medium'` will set the `Priority` attribute to `Medium`, the default priority when not set.
	 * - `'high'` will set the `Priority` attribute to `High`.
	 *
	 * More information about the different priority levels can be found in
	 * [the specification][rfc-west-cookie-priority-00-4.1].
	 *
	 * **note** This is an attribute that has not yet been fully standardized, and may change in the future.
	 * This also means many clients may ignore this attribute until they understand it.
	 */
	priority?: 'low' | 'medium' | 'high' | undefined
	/**
	 * Specifies the `boolean` value for the [`Partitioned` `Set-Cookie`](rfc-cutler-httpbis-partitioned-cookies)
	 * attribute. When truthy, the `Partitioned` attribute is set, otherwise it is not. By default, the
	 * `Partitioned` attribute is not set.
	 *
	 * **note** This is an attribute that has not yet been fully standardized, and may change in the future.
	 * This also means many clients may ignore this attribute until they understand it.
	 *
	 * More information about can be found in [the proposal](https://github.com/privacycg/CHIPS)
	 */
	partitioned?: boolean | undefined
	/**
	 * Specifies the boolean or string to be the value for the {@link https://tools.ietf.org/html/draft-ietf-httpbis-rfc6265bis-03#section-4.1.2.7|`SameSite` `Set-Cookie` attribute}.
	 *
	 * - `true` will set the `SameSite` attribute to `Strict` for strict same
	 * site enforcement.
	 * - `false` will not set the `SameSite` attribute.
	 * - `'lax'` will set the `SameSite` attribute to Lax for lax same site
	 * enforcement.
	 * - `'strict'` will set the `SameSite` attribute to Strict for strict same
	 * site enforcement.
	 *  - `'none'` will set the SameSite attribute to None for an explicit
	 *  cross-site cookie.
	 *
	 * More information about the different enforcement levels can be found in {@link https://tools.ietf.org/html/draft-ietf-httpbis-rfc6265bis-03#section-4.1.2.7|the specification}.
	 *
	 * *note* This is an attribute that has not yet been fully standardized, and may change in the future. This also means many clients may ignore this attribute until they understand it.
	 */
	sameSite?: true | false | 'lax' | 'strict' | 'none' | undefined
	/**
	 * Specifies the boolean value for the {@link https://tools.ietf.org/html/rfc6265#section-5.2.5|`Secure` `Set-Cookie` attribute}. When truthy, the
	 * `Secure` attribute is set, otherwise it is not. By default, the `Secure` attribute is not set.
	 *
	 * *Note* be careful when setting this to `true`, as compliant clients will
	 * not send the cookie back to the server in the future if the browser does
	 * not have an HTTPS connection.
	 */
	secure?: boolean | undefined

	/**
	 * Secret key for signing cookie
	 *
	 * If array is passed, will use Key Rotation.
	 *
	 * Key rotation is when an encryption key is retired
	 * and replaced by generating a new cryptographic key.
	 */
	secrets?: string | string[]
}

export type ElysiaCookie = Prettify<
	CookieOptions & {
		value?: unknown
	}
>

type Updater<T> = T | ((value: T) => T)

export class Cookie<T> implements ElysiaCookie {
	private valueHash?: number

	constructor(
		private name: string,
		private jar: Record<string, ElysiaCookie>,
		private initial: Partial<ElysiaCookie> = {}
	) {}

	get cookie() {
		return this.jar[this.name] ?? this.initial
	}

	set cookie(jar: ElysiaCookie) {
		if (!(this.name in this.jar)) this.jar[this.name] = this.initial

		this.jar[this.name] = jar
		// Invalidate hash cache when jar is modified directly
		this.valueHash = undefined
	}

	protected get setCookie() {
		if (!(this.name in this.jar)) this.jar[this.name] = this.initial

		return this.jar[this.name]
	}

	protected set setCookie(jar: ElysiaCookie) {
		this.cookie = jar
	}

	get value(): T {
		return this.cookie.value as T
	}

	set value(value: T) {
<<<<<<< HEAD
		// Check if value actually changed before creating entry in jar
		const current = this.cookie.value

		// Simple equality check
		if (current === value) return

		// For objects, use hash-based comparison for performance
		// Note: Uses JSON.stringify for comparison, so key order matters
		// { a: 1, b: 2 } and { b: 2, a: 1 } are treated as different values
		if (
			typeof current === 'object' &&
			current !== null &&
			typeof value === 'object' &&
			value !== null
		) {
			try {
				// Cache stringified value to avoid duplicate stringify calls
				const valueStr = JSON.stringify(value)
				const newHash = hashString(valueStr)

				// If hash differs from cached hash, value definitely changed
				if (this.valueHash !== undefined && this.valueHash !== newHash) {
					this.valueHash = newHash
				}
				// First set (valueHash undefined) OR hashes match: do deep comparison
				else {
					if (JSON.stringify(current) === valueStr) {
						this.valueHash = newHash
						return // Values are identical, skip update
					}
					this.valueHash = newHash
				}
			} catch {}
		}

		// Only create entry in jar if value actually changed
		if (!(this.name in this.jar)) this.jar[this.name] = { ...this.initial }
		this.jar[this.name].value = value
=======
		this.setCookie.value = value;
>>>>>>> 61fc1a13
	}

	get expires() {
		return this.cookie.expires
	}

	set expires(expires: Date | undefined) {
		this.setCookie.expires = expires
	}

	get maxAge() {
		return this.cookie.maxAge
	}

	set maxAge(maxAge: number | undefined) {
		this.setCookie.maxAge = maxAge;
	}

	get domain() {
		return this.cookie.domain
	}

	set domain(domain: string | undefined) {
		this.setCookie.domain = domain;
	}

	get path() {
		return this.cookie.path
	}

	set path(path: string | undefined) {
		this.setCookie.path = path
	}

	get secure() {
		return this.cookie.secure
	}

	set secure(secure: boolean | undefined) {
		this.setCookie.secure = secure
	}

	get httpOnly() {
		return this.cookie.httpOnly
	}

	set httpOnly(httpOnly: boolean | undefined) {
		this.setCookie.httpOnly = httpOnly
	}

	get sameSite() {
		return this.cookie.sameSite
	}

	set sameSite(
		sameSite: true | false | 'lax' | 'strict' | 'none' | undefined
	) {
		this.setCookie.sameSite = sameSite
	}

	get priority() {
		return this.cookie.priority
	}

	set priority(priority: 'low' | 'medium' | 'high' | undefined) {
		this.setCookie.priority = priority
	}

	get partitioned() {
		return this.cookie.partitioned
	}

	set partitioned(partitioned: boolean | undefined) {
		this.setCookie.partitioned = partitioned
	}

	get secrets() {
		return this.cookie.secrets
	}

	set secrets(secrets: string | string[] | undefined) {
		this.setCookie.secrets = secrets
	}

	update(config: Updater<Partial<ElysiaCookie>>) {
		this.setCookie = Object.assign(
			this.cookie,
			typeof config === 'function' ? config(this.cookie) : config
		)

		return this
	}

	set(config: Updater<Partial<ElysiaCookie>>) {
		this.setCookie = Object.assign(
			{
				...this.initial,
				value: this.value
			},
			typeof config === 'function' ? config(this.cookie) : config
		)

		return this
	}

	remove() {
		if (this.value === undefined) return

		this.set({
			expires: new Date(0),
			maxAge: 0,
			value: ''
		})

		return this
	}

	toString() {
		return typeof this.value === 'object'
			? JSON.stringify(this.value)
			: (this.value?.toString() ?? '')
	}
}

export const createCookieJar = (
	set: Context['set'],
	store: Record<string, ElysiaCookie>,
	initial?: Partial<ElysiaCookie>
): Record<string, Cookie<unknown>> => {
	if (!set.cookie) set.cookie = {}

	return new Proxy(store, {
		get(_, key: string) {
			if (key in store)
				return new Cookie(
					key,
					set.cookie as Record<string, ElysiaCookie>,
					Object.assign({}, initial ?? {}, store[key])
				)

			return new Cookie(
				key,
				set.cookie as Record<string, ElysiaCookie>,
				Object.assign({}, initial)
			)
		}
	}) as Record<string, Cookie<unknown>>
}

export const parseCookie = async (
	set: Context['set'],
	cookieString?: string | null,
	{
		secrets,
		sign,
		...initial
	}: CookieOptions & {
		sign?: true | string | string[]
	} = {}
) => {
	if (!cookieString) return createCookieJar(set, {}, initial)

	const isStringKey = typeof secrets === 'string'
	if (sign && sign !== true && !Array.isArray(sign)) sign = [sign]

	const jar: Record<string, ElysiaCookie> = {}

	const cookies = parse(cookieString)
	for (const [name, v] of Object.entries(cookies)) {
		if (v === undefined) continue

		let value = decode(v)

		if (value) {
			const starts = value.charCodeAt(0)
			const ends = value.charCodeAt(value.length - 1)

			if (
				(starts === 123 && ends === 125) ||
				(starts === 91 && ends === 93)
			)
				try {
					value = JSON.parse(value)
				} catch {}
		}

		if (sign === true || sign?.includes(name)) {
			if (!secrets)
				throw new Error('No secret is provided to cookie plugin')

			if (isStringKey) {
				const temp = await unsignCookie(value as string, secrets)
				if (temp === false) throw new InvalidCookieSignature(name)

				value = temp
			} else {
				let decoded = true
				for (let i = 0; i < secrets.length; i++) {
					const temp = await unsignCookie(value as string, secrets[i])

					if (temp !== false) {
						decoded = true
						value = temp

						break
					}
				}

				if (!decoded) throw new InvalidCookieSignature(name)
			}
		}

		jar[name] = {
			value
		}
	}

	return createCookieJar(set, jar, initial)
}

export const serializeCookie = (cookies: Context['set']['cookie']) => {
	if (!cookies || !isNotEmpty(cookies)) return undefined

	const set: string[] = []

	for (const [key, property] of Object.entries(cookies)) {
		if (!key || !property) continue

		const value = property.value
		if (value === undefined || value === null) continue

		set.push(
			serialize(
				key,
				typeof value === 'object' ? JSON.stringify(value) : value + '',
				property
			)
		)
	}

	if (set.length === 0) return undefined
	if (set.length === 1) return set[0]

	return set
}<|MERGE_RESOLUTION|>--- conflicted
+++ resolved
@@ -176,7 +176,6 @@
 	}
 
 	set value(value: T) {
-<<<<<<< HEAD
 		// Check if value actually changed before creating entry in jar
 		const current = this.cookie.value
 
@@ -215,9 +214,6 @@
 		// Only create entry in jar if value actually changed
 		if (!(this.name in this.jar)) this.jar[this.name] = { ...this.initial }
 		this.jar[this.name].value = value
-=======
-		this.setCookie.value = value;
->>>>>>> 61fc1a13
 	}
 
 	get expires() {
