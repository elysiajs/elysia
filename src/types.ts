--- conflicted
+++ resolved
@@ -2,20 +2,17 @@
 import type { Elysia } from '.'
 import type { Serve, Server, WebSocketHandler } from 'bun'
 
-<<<<<<< HEAD
 import type {
 	TSchema,
 	TObject,
 	Static,
 	TAnySchema,
 	TNull,
-	TUndefined
+	TUndefined,
+	StaticDecode,
+	OptionalKind
 } from '@sinclair/typebox'
 import type { TypeCheck, ValueError } from '@sinclair/typebox/compiler'
-=======
-import type { TSchema, TObject, StaticDecode, TAnySchema } from '@sinclair/typebox'
-import type { TypeCheck } from '@sinclair/typebox/compiler'
->>>>>>> 043bb6bf
 
 import type { OpenAPIV3 } from 'openapi-types'
 
@@ -29,7 +26,6 @@
 	ParseError,
 	ValidationError
 } from './error'
-import { OptionalKind } from '@sinclair/typebox'
 
 type PartialServe = Partial<Serve>
 
@@ -219,10 +215,9 @@
 > = undefined extends Schema
 	? unknown
 	: Schema extends TSchema
-<<<<<<< HEAD
 	? Schema extends OptionalField
 		? Prettify<Partial<Static<Schema>>>
-		: Static<Schema>
+		: StaticDecode<Schema>
 	: Schema extends string
 	? Definitions extends Record<Schema, infer NamedSchema>
 		? NamedSchema
@@ -237,10 +232,7 @@
 	: Schema extends TSchema
 	? Schema extends OptionalField
 		? Prettify<Partial<Static<Schema>>> | null
-		: Static<Schema>
-=======
-	? StaticDecode<NonNullable<Schema>>
->>>>>>> 043bb6bf
+		: StaticDecode<Schema>
 	: Schema extends string
 	? Definitions extends Record<Schema, infer NamedSchema>
 		? NamedSchema
