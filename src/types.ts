--- conflicted
+++ resolved
@@ -124,7 +124,6 @@
 	| 'UNLOCK'
 	| 'UNSUBSCRIBE'
 
-<<<<<<< HEAD
 export interface RouterOptions {
 	storeFactory?: () => any;
 }
@@ -150,6 +149,4 @@
 
 
 export type Params = Record<string, any>
-=======
-export type BodyParser = (request: Request) => any | Promise<any>
->>>>>>> 1fed93a6
+export type BodyParser = (request: Request) => any | Promise<any>