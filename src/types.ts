--- conflicted
+++ resolved
@@ -5,7 +5,6 @@
 import type {
 	TSchema,
 	TObject,
-<<<<<<< HEAD
 	Static,
 	TAnySchema,
 	TNull,
@@ -14,12 +13,6 @@
 	OptionalKind
 } from '@sinclair/typebox'
 import type { TypeCheck, ValueError } from '@sinclair/typebox/compiler'
-=======
-	StaticDecode,
-	TAnySchema
-} from '@sinclair/typebox'
-import type { TypeCheck } from '@sinclair/typebox/compiler'
->>>>>>> da63011c
 
 import type { OpenAPIV3 } from 'openapi-types'
 
