--- conflicted
+++ resolved
@@ -5745,15 +5745,21 @@
 			])
 
 		switch (typeof name) {
-<<<<<<< HEAD
 			case 'object':
 				const parsedSchemas = {} as Record<string, TSchema>
 
-				Object.entries(name).forEach(([key, value]) => {
-					if (!(key in this.definitions.type))
-						parsedSchemas[key] = this.definitions.type[key] =
-							coerce(value) as TSchema
-				})
+				const kvs = Object.entries(name)
+
+				for (const [key, value] of kvs) {
+					if (key in this.definitions.type) continue
+
+					parsedSchemas[key] = this.definitions.type[key] = coerce(
+						value
+					) as TSchema
+
+					parsedSchemas[key].$id ??= `#/components/schemas/${key}`
+				}
+
 				// @ts-expect-error
 				this.definitions.typebox = t.Module({
 					...(this.definitions.typebox['$defs'] as TModule<{}>),
@@ -5768,6 +5774,21 @@
 				this.definitions.typebox = t.Module(result as any)
 
 				return this as any
+
+			case 'string':
+				if (!model) break
+
+				const newModel = {
+					...model,
+					id: model.$id ?? `#/components/schemas/${name}`
+				}
+
+				this.definitions.type[name] = model
+				this.definitions.typebox = t.Module({
+					...(this.definitions.typebox['$defs'] as TModule<{}>),
+					...newModel
+				} as any)
+				return this as any
 		}
 
 		;(this.definitions.type as Record<string, TSchema>)[name] = model!
@@ -5777,31 +5798,6 @@
 		} as any)
 
 		return this as any
-=======
-			case 'object': {
-				Object.keys(name).forEach((key) => {
-					if (!(key in this.definitions.type)) {
-						const value = name[key]
-						value.$id ??= `#/components/schemas/${key}`
-						this.definitions.type[key] = value
-					}
-				})
-				return this
-			}
-			case 'function': {
-				this.definitions.type = name(this.definitions.type)
-				return this as any
-			}
-			case 'string': {
-				if (!model) return this
-				model.$id ??= `#/components/schemas/${name}`
-				this.definitions.type[name] = model
-				return this as any
-			}
-			default: 
-				return this as any
-		}
->>>>>>> 3d618041
 	}
 
 	mapDerive<
