--- conflicted
+++ resolved
@@ -3336,13 +3336,8 @@
 
 		const fetch = this.fetch
 
-<<<<<<< HEAD
-		const development =
-			(Bun?.env.NODE_ENV ?? process.env.ENV ?? process.env.NODE_ENV) !== 'production'
-=======
-		const env = (process != null ? process.env : nodeProcess.env)
+		const env = (Bun !== null ? Bun.env : process !== null ? process.env : nodeProcess.env)
 		const development = (env?.ENV ?? env?.NODE_ENV) !== 'production'
->>>>>>> 6c2e1a75
 
 		const serve: Serve =
 			typeof options === 'object'
