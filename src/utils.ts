import { Kind, TSchema } from '@sinclair/typebox'
import { Value } from '@sinclair/typebox/value'
import { TypeCheck, TypeCompiler, ValueError } from '@sinclair/typebox/compiler'

import { t } from '.'
import { isNotEmpty } from './handler'

import type {
	LifeCycleStore,
	LocalHook,
	MaybeArray,
	InputSchema,
	BaseMacro,
	LifeCycleType,
	HookContainer,
	GracefulHandler,
	PreHandler,
	BodyHandler,
	TransformHandler,
	OptionalHandler,
	AfterHandler,
	MapResponse,
	VoidHandler,
	ErrorHandler,
	Replace
} from './types'
import type { CookieOptions } from './cookies'
import { Sucrose } from './sucrose'
import { BunFile } from 'bun'

export const replaceUrlPath = (url: string, pathname: string) => {
	const urlObject = new URL(url)
	urlObject.pathname = pathname
	return urlObject.toString()
}

const isClass = (v: Object) =>
	(typeof v === 'function' && /^\s*class\s+/.test(v.toString())) ||
	// Handle import * as Sentry from '@sentry/bun'
	// This also handle [object Date], [object Array]
	// and FFI value like [object Prisma]
	v.toString().startsWith('[object ') ||
	// If object prototype is not pure, then probably a class-like object
	isNotEmpty(Object.getPrototypeOf(v))

const isObject = (item: any): item is Object =>
	item && typeof item === 'object' && !Array.isArray(item)

export const mergeDeep = <
	A extends Record<string, any>,
	B extends Record<string, any>
>(
	target: A,
	source: B,
	{
		skipKeys
	}: {
		skipKeys?: string[]
	} = {}
): A & B => {
	if (isObject(target) && isObject(source))
		for (const [key, value] of Object.entries(source)) {
			if (skipKeys?.includes(key)) continue

			if (!isObject(value) || !(key in target) || isClass(value)) {
				target[key as keyof typeof target] = value
				continue
			}

			target[key as keyof typeof target] = mergeDeep(
				(target as any)[key] as any,
				value
			)
		}

	return target as A & B
}
export const mergeCookie = <const A extends Object, const B extends Object>(
	a: A,
	b: B
): A & B => {
	// @ts-ignore
	// eslint-disable-next-line @typescript-eslint/no-unused-vars
	const { properties: _, ...target } = a ?? {}

	// @ts-ignore
	// eslint-disable-next-line @typescript-eslint/no-unused-vars
	const { properties: __, ...source } = b ?? {}

	return mergeDeep(target, source) as A & B
}

export const mergeObjectArray = <T extends HookContainer>(
	a: T | T[] = [],
	b: T | T[] = []
): T[] => {
	if (!a) return []
	if (!b) return a as any

	// ! Must copy to remove side-effect
	const array = <T[]>[]
	const checksums = <(number | undefined)[]>[]

	if (!Array.isArray(a)) a = [a]
	if (!Array.isArray(b)) b = [b]

	for (const item of a) {
		array.push(item)

		if (item.checksum) checksums.push(item.checksum)
	}

	for (const item of b)
		if (!checksums.includes(item.checksum)) array.push(item)

	return array
}

export const primitiveHooks = [
	'start',
	'request',
	'parse',
	'transform',
	'resolve',
	'beforeHandle',
	'afterHandle',
	'onResponse',
	'mapResponse',
	'trace',
	'error',
	'stop',
	'body',
	'headers',
	'params',
	'query',
	'response',
	'type',
	'detail'
] as const

const primitiveHookMap = primitiveHooks.reduce(
	(acc, x) => ((acc[x] = true), acc),
	{} as Record<string, boolean>
)

export const mergeResponse = (
	a: InputSchema['response'],
	b: InputSchema['response']
) => {
	// If both are Record<number, ...> then merge them,
	// giving preference to b.
	type RecordNumber = Record<number, any>
	const isRecordNumber = (x: typeof a | typeof b): x is RecordNumber =>
		typeof x === 'object' && Object.keys(x).every(isNumericString)

	if (isRecordNumber(a) && isRecordNumber(b))
		return { ...(a as RecordNumber), ...(b as RecordNumber) }

	return b ?? a
}

export const mergeHook = (
	a?: LifeCycleStore,
	b?: LocalHook<any, any, any, any, any, any, any>,
	{ allowMacro = false }: { allowMacro?: boolean } = {}
): LifeCycleStore => {
	// In case if merging union is need
	// const customAStore: Record<string, unknown> = {}
	// const customBStore: Record<string, unknown> = {}

	// for (const [key, value] of Object.entries(a)) {
	// 	if (primitiveHooks.includes(key as any)) continue

	// 	customAStore[key] = value
	// }

	// for (const [key, value] of Object.entries(b)) {
	// 	if (primitiveHooks.includes(key as any)) continue

	// 	customBStore[key] = value
	// }

	// const unioned = Object.keys(customAStore).filter((x) =>
	// 	Object.keys(customBStore).includes(x)
	// )

	// // Must provide empty object to prevent reference side-effect
	// const customStore = Object.assign({}, customAStore, customBStore)

	// for (const union of unioned)
	// 	customStore[union] = mergeObjectArray(
	// 		customAStore[union],
	// 		customBStore[union]
	// 	)

	const rest = allowMacro
		? {
				...a,
				...b
		  }
		: undefined

	return {
		...rest,
		// Merge local hook first
		// @ts-ignore
		body: b?.body ?? a?.body,
		// @ts-ignore
		headers: b?.headers ?? a?.headers,
		// @ts-ignore
		params: b?.params ?? a?.params,
		// @ts-ignore
		query: b?.query ?? a?.query,
		// ? This order is correct - SaltyAom
		response: mergeResponse(
			// @ts-ignore
			a?.response,
			// @ts-ignore
			b?.response
		),
		type: a?.type || b?.type,
		detail: mergeDeep(
			// @ts-ignore
			b?.detail ?? {},
			// @ts-ignore
			a?.detail ?? {}
		),
		parse: mergeObjectArray(a?.parse as any, b?.parse),
		transform: mergeObjectArray(a?.transform, b?.transform),
		beforeHandle: mergeObjectArray(a?.beforeHandle, b?.beforeHandle),
		afterHandle: mergeObjectArray(a?.afterHandle, b?.afterHandle),
		onResponse: mergeObjectArray(a?.onResponse, b?.onResponse) as any,
		mapResponse: mergeObjectArray(a?.mapResponse, b?.mapResponse) as any,
		trace: mergeObjectArray(a?.trace, b?.trace) as any,
		error: mergeObjectArray(a?.error, b?.error)
	}
}

export const getSchemaValidator = <T extends TSchema | string | undefined>(
	s: T,
	{
		models = {},
		dynamic = false,
		normalize = false,
		additionalProperties = normalize
	}: {
		models?: Record<string, TSchema>
		additionalProperties?: boolean
		dynamic?: boolean
		normalize?: boolean
	} = {}
<<<<<<< HEAD
) => {
	if (!s) return
	if (typeof s === 'string' && !(s in models)) return
=======
): T extends TSchema ? TypeCheck<TSchema> : undefined => {
	if (!s) return undefined as any
	if (typeof s === 'string' && !(s in models)) return undefined as any
>>>>>>> da63011c

	const schema: TSchema = typeof s === 'string' ? models[s] : s

	// @ts-ignore
	if (schema.type === 'object' && 'additionalProperties' in schema === false)
		schema.additionalProperties = additionalProperties

	const cleaner = (value: unknown) => Value.Clean(schema, value)

	if (dynamic) {
		const validator = {
			schema,
			references: '',
			checkFunc: () => {},
			code: '',
			Check: (value: unknown) => Value.Check(schema, value),
			Errors: (value: unknown) => Value.Errors(schema, value),
			Code: () => ''
		} as unknown as TypeCheck<TSchema>

		if (normalize && schema.additionalProperties === true)
			// @ts-ignore
			validator.Clean = cleaner

		// @ts-ignore
		if (schema.config) {
			// @ts-ignore
			validator.config = schema.config

			// @ts-ignore
			if (validator?.schema?.config)
				// @ts-ignore
				delete validator.schema.config
		}

<<<<<<< HEAD
		// @ts-ignore
		validator.parse = (v) => {
			try {
				return validator.Decode(v)
			} catch (error) {
				throw [...validator.Errors(v)].map(mapValueError)
			}
		}

		// @ts-ignore
		validator.safeParse = (v) => {
			try {
				return { success: true, data: validator.Decode(v), error: null }
			} catch (error) {
				const errors = [...compiled.Errors(v)].map(mapValueError)

				return {
					success: false,
					data: null,
					error: errors[0]?.humanReadable,
					errors
				}
			}
		}

		return validator
=======
		return validator as any
>>>>>>> da63011c
	}

	const compiled = TypeCompiler.Compile(schema, Object.values(models))

	// @ts-expect-error
	compiled.Clean = cleaner

	// @ts-ignore
	if (schema.config) {
		// @ts-ignore
		compiled.config = schema.config

		// @ts-ignore
		if (compiled?.schema?.config)
			// @ts-ignore
			delete compiled.schema.config
	}

<<<<<<< HEAD
	// @ts-ignore
	compiled.parse = (v) => {
		try {
			return compiled.Decode(v)
		} catch (error) {
			throw [...compiled.Errors(v)].map(mapValueError)
		}
	}

	// @ts-ignore
	compiled.safeParse = (v) => {
		try {
			return { success: true, data: compiled.Decode(v), error: null }
		} catch (error) {
			const errors = [...compiled.Errors(v)].map(mapValueError)

			return {
				success: false,
				data: null,
				error: errors[0]?.humanReadable,
				errors
			}
		}
	}

	return compiled
=======
	return compiled as any
>>>>>>> da63011c
}

export const mapValueError = (error: ValueError) => {
	const { message, path, value } = error

	if (message.startsWith('Expected '))
		return {
			...error,
			humanReadable:
				message.slice(0, 9) +
				path.slice(1) +
				' to be' +
				message.slice(8) +
				', found: ' +
				value
		}

	if (message === 'Unexpected property')
		return { ...error, humanReadable: message + ' ' + path.slice(1) }

	return { ...error, humanReadable: message }
}

export const getResponseSchemaValidator = (
	s: InputSchema['response'] | undefined,
	{
		models = {},
		dynamic = false,
		normalize = false,
		additionalProperties = normalize
	}: {
		models?: Record<string, TSchema>
		additionalProperties?: boolean
		dynamic?: boolean
		normalize?: boolean
	}
): Record<number, TypeCheck<any>> | undefined => {
	if (!s) return
	if (typeof s === 'string' && !(s in models)) return

	const maybeSchemaOrRecord = typeof s === 'string' ? models[s] : s

	const compile = (schema: TSchema, references?: TSchema[]) => {
		// eslint-disable-next-line sonarjs/no-identical-functions
		// Sonar being delulu, schema is not identical
		const cleaner = (value: unknown) => Value.Clean(schema, value)

		if (dynamic)
			return {
				schema,
				references: '',
				checkFunc: () => {},
				code: '',
				Check: (value: unknown) => Value.Check(schema, value),
				Errors: (value: unknown) => Value.Errors(schema, value),
				Code: () => ''
			} as unknown as TypeCheck<TSchema>

		const compiledValidator = TypeCompiler.Compile(schema, references)

		if (normalize && schema.additionalProperties === true)
			// @ts-ignore
			compiledValidator.Clean = cleaner

		return compiledValidator
	}

	if (Kind in maybeSchemaOrRecord) {
		if ('additionalProperties' in maybeSchemaOrRecord === false)
			maybeSchemaOrRecord.additionalProperties = additionalProperties

		return {
			200: compile(maybeSchemaOrRecord, Object.values(models))
		}
	}

	const record: Record<number, TypeCheck<any>> = {}

	Object.keys(maybeSchemaOrRecord).forEach((status): TSchema | undefined => {
		const maybeNameOrSchema = maybeSchemaOrRecord[+status]

		if (typeof maybeNameOrSchema === 'string') {
			if (maybeNameOrSchema in models) {
				const schema = models[maybeNameOrSchema]
				schema.type === 'object' &&
					'additionalProperties' in schema === false

				// Inherits model maybe already compiled
				record[+status] =
					Kind in schema
						? compile(schema, Object.values(models))
						: schema
			}

			return undefined
		}

		if (
			maybeNameOrSchema.type === 'object' &&
			'additionalProperties' in maybeNameOrSchema === false
		)
			maybeNameOrSchema.additionalProperties = additionalProperties

		// Inherits model maybe already compiled
		record[+status] =
			Kind in maybeNameOrSchema
				? compile(maybeNameOrSchema, Object.values(models))
				: maybeNameOrSchema
	})

	return record
}

const isBun = typeof Bun !== 'undefined'
const hasHash = isBun && typeof Bun.hash === 'function'

// https://stackoverflow.com/a/52171480
export const checksum = (s: string) => {
	if (hasHash) return Bun.hash(s) as number

	let h = 9

	for (let i = 0; i < s.length; ) h = Math.imul(h ^ s.charCodeAt(i++), 9 ** 9)

	return (h = h ^ (h >>> 9))
}

export const getCookieValidator = ({
	validator,
	defaultConfig = {},
	config,
	dynamic,
	models
}: {
	validator: TSchema | string | undefined
	defaultConfig: CookieOptions | undefined
	config: CookieOptions
	dynamic: boolean
	models: Record<string, TSchema> | undefined
}) => {
	let cookieValidator = getSchemaValidator(validator, {
		dynamic,
		models,
		additionalProperties: true
	})

	if (isNotEmpty(defaultConfig)) {
		if (cookieValidator) {
			// @ts-expect-error private
			cookieValidator.config = mergeCookie(
				// @ts-expect-error private
				cookieValidator.config,
				config
			)
		} else {
			cookieValidator = getSchemaValidator(t.Cookie({}), {
				dynamic,
				models,
				additionalProperties: true
			})

			// @ts-expect-error private
			cookieValidator.config = defaultConfig
		}
	}

	return cookieValidator
}

export const mergeLifeCycle = (
	a: LifeCycleStore,
	b: LifeCycleStore | LocalHook<any, any, any, any, any, any, any>,
	checksum?: number
): LifeCycleStore => {
	const injectChecksum = (x: MaybeArray<HookContainer> | undefined) => {
		if (!x) return

		if (!Array.isArray(x)) {
			// ? clone fn is required to prevent side-effect from changing hookType
			const fn = x

			if (checksum && !fn.checksum) fn.checksum = checksum
			if (fn.scope === 'scoped') fn.scope = 'local'

			return fn
		}

		// ? clone fns is required to prevent side-effect from changing hookType
		const fns = [...x]

		for (const fn of fns) {
			if (checksum && !fn.checksum) fn.checksum = checksum

			if (fn.scope === 'scoped') fn.scope = 'local'
		}

		return fns
	}

	return {
		// ...a,
		// ...b,
		start: mergeObjectArray(
			a.start,
			injectChecksum(b?.start)
		) as HookContainer<GracefulHandler<any>>[],
		request: mergeObjectArray(
			a.request,
			injectChecksum(b?.request)
		) as HookContainer<PreHandler<any, any>>[],
		parse: mergeObjectArray(
			a.parse,
			injectChecksum(b?.parse)
		) as HookContainer<BodyHandler<any, any>>[],
		transform: mergeObjectArray(
			a.transform,
			injectChecksum(b?.transform)
		) as HookContainer<TransformHandler<any, any>>[],
		beforeHandle: mergeObjectArray(
			a.beforeHandle,
			injectChecksum(b?.beforeHandle)
		) as HookContainer<OptionalHandler<any, any>>[],
		afterHandle: mergeObjectArray(
			a.afterHandle,
			injectChecksum(b?.afterHandle)
		) as HookContainer<AfterHandler<any, any>>[],
		mapResponse: mergeObjectArray(
			a.mapResponse,
			injectChecksum(b?.mapResponse)
		) as HookContainer<MapResponse<any, any>>[],
		onResponse: mergeObjectArray(
			a.onResponse,
			injectChecksum(b?.onResponse)
		) as HookContainer<VoidHandler<any, any>>[],
		// Already merged on Elysia._use, also logic is more complicated, can't directly merge
		trace: a.trace,
		error: mergeObjectArray(
			a.error,
			injectChecksum(b?.error)
		) as HookContainer<ErrorHandler<any, any, any>>[],
		stop: mergeObjectArray(
			a.stop,
			injectChecksum(b?.stop)
		) as HookContainer<GracefulHandler<any>>[]
	}
}

export const asHookType = (
	fn: HookContainer,
	inject: LifeCycleType,
	{ skipIfHasType = false }: { skipIfHasType?: boolean } = {}
) => {
	if (!fn) return fn

	if (!Array.isArray(fn)) {
		if (skipIfHasType) fn.scope ??= inject
		else fn.scope = inject

		return fn
	}

	for (const x of fn)
		if (skipIfHasType) x.scope ??= inject
		else x.scope = inject

	return fn
}

const filterGlobal = (fn: MaybeArray<HookContainer>) => {
	if (!fn) return fn

	if (!Array.isArray(fn))
		switch (fn.scope) {
			case 'global':
			case 'scoped':
				return { ...fn }

			default:
				return { fn }
		}

	const array = <any>[]

	for (const x of fn)
		switch (x.scope) {
			case 'global':
			case 'scoped':
				array.push({
					...x
				})
				break
		}

	return array
}

export const filterGlobalHook = (
	hook: LocalHook<any, any, any, any, any, any, any>
): LocalHook<any, any, any, any, any, any, any> => {
	return {
		// rest is validator
		...hook,
		type: hook?.type,
		detail: hook?.detail,
		parse: filterGlobal(hook?.parse),
		transform: filterGlobal(hook?.transform),
		beforeHandle: filterGlobal(hook?.beforeHandle),
		afterHandle: filterGlobal(hook?.afterHandle),
		onResponse: filterGlobal(hook?.onResponse),
		error: filterGlobal(hook?.error),
		mapResponse: filterGlobal(hook?.mapResponse)
	} as LocalHook<any, any, any, any, any, any, any>
}

export const StatusMap = {
	Continue: 100,
	'Switching Protocols': 101,
	Processing: 102,
	'Early Hints': 103,
	OK: 200,
	Created: 201,
	Accepted: 202,
	'Non-Authoritative Information': 203,
	'No Content': 204,
	'Reset Content': 205,
	'Partial Content': 206,
	'Multi-Status': 207,
	'Already Reported': 208,
	'Multiple Choices': 300,
	'Moved Permanently': 301,
	Found: 302,
	'See Other': 303,
	'Not Modified': 304,
	'Temporary Redirect': 307,
	'Permanent Redirect': 308,
	'Bad Request': 400,
	Unauthorized: 401,
	'Payment Required': 402,
	Forbidden: 403,
	'Not Found': 404,
	'Method Not Allowed': 405,
	'Not Acceptable': 406,
	'Proxy Authentication Required': 407,
	'Request Timeout': 408,
	Conflict: 409,
	Gone: 410,
	'Length Required': 411,
	'Precondition Failed': 412,
	'Payload Too Large': 413,
	'URI Too Long': 414,
	'Unsupported Media Type': 415,
	'Range Not Satisfiable': 416,
	'Expectation Failed': 417,
	"I'm a teapot": 418,
	'Misdirected Request': 421,
	'Unprocessable Content': 422,
	Locked: 423,
	'Failed Dependency': 424,
	'Too Early': 425,
	'Upgrade Required': 426,
	'Precondition Required': 428,
	'Too Many Requests': 429,
	'Request Header Fields Too Large': 431,
	'Unavailable For Legal Reasons': 451,
	'Internal Server Error': 500,
	'Not Implemented': 501,
	'Bad Gateway': 502,
	'Service Unavailable': 503,
	'Gateway Timeout': 504,
	'HTTP Version Not Supported': 505,
	'Variant Also Negotiates': 506,
	'Insufficient Storage': 507,
	'Loop Detected': 508,
	'Not Extended': 510,
	'Network Authentication Required': 511
} as const

export const InvertedStatusMap = Object.fromEntries(
	Object.entries(StatusMap).map(([k, v]) => [v, k])
) as {
	[K in keyof StatusMap as StatusMap[K]]: K
}

export type StatusMap = typeof StatusMap
export type InvertedStatusMap = typeof InvertedStatusMap

function removeTrailingEquals(digest: string): string {
	let trimmedDigest = digest
	while (trimmedDigest.endsWith('=')) {
		trimmedDigest = trimmedDigest.slice(0, -1)
	}
	return trimmedDigest
}

const encoder = new TextEncoder()

export const signCookie = async (val: string, secret: string | null) => {
	if (typeof val !== 'string')
		throw new TypeError('Cookie value must be provided as a string.')

	if (secret === null) throw new TypeError('Secret key must be provided.')

	const secretKey = await crypto.subtle.importKey(
		'raw',
		encoder.encode(secret),
		{ name: 'HMAC', hash: 'SHA-256' },
		false,
		['sign']
	)
	const hmacBuffer = await crypto.subtle.sign(
		'HMAC',
		secretKey,
		encoder.encode(val)
	)

	return (
		val +
		'.' +
		removeTrailingEquals(Buffer.from(hmacBuffer).toString('base64'))
	)
}

export const unsignCookie = async (input: string, secret: string | null) => {
	if (typeof input !== 'string')
		throw new TypeError('Signed cookie string must be provided.')

	if (null === secret) throw new TypeError('Secret key must be provided.')

	const tentativeValue = input.slice(0, input.lastIndexOf('.'))
	const expectedInput = await signCookie(tentativeValue, secret)

	return expectedInput === input ? tentativeValue : false
}

export const traceBackMacro = (
	extension: unknown,
	property: Record<string, unknown>,
	hooks = property
) => {
	if (!extension || typeof extension !== 'object' || !property) return

	for (const [key, value] of Object.entries(property)) {
		if (key in primitiveHookMap || !(key in extension)) continue

		const v = extension[
			key as unknown as keyof typeof extension
		] as BaseMacro[string]

		if (typeof v === 'function') {
			v(value)
		} else if (typeof v === 'object')
			traceBackMacro(v as BaseMacro, value as any, hooks)
	}
}

export const createMacroManager =
	({
		globalHook,
		localHook
	}: {
		globalHook: LifeCycleStore
		localHook: LocalHook<any, any, any, any, any, any, any>
	}) =>
	(stackName: keyof LifeCycleStore) =>
	(
		type:
			| {
					insert?: 'before' | 'after'
					stack?: 'global' | 'local'
			  }
			| MaybeArray<HookContainer>,
		fn?: MaybeArray<HookContainer>
	) => {
		if (typeof type === 'function')
			type = {
				fn: type
			}

		if ('fn' in type || Array.isArray(type)) {
			if (!localHook[stackName]) localHook[stackName] = []
			if (typeof localHook[stackName] === 'function')
				localHook[stackName] = [localHook[stackName]]

			if (Array.isArray(type))
				localHook[stackName] = (
					localHook[stackName] as unknown[]
				).concat(type) as any
			else localHook[stackName].push(type)

			return
		}

		const { insert = 'after', stack = 'local' } = type

		if (typeof fn === 'function') fn = { fn }

		if (stack === 'global') {
			if (!Array.isArray(fn)) {
				if (insert === 'before') {
					;(globalHook[stackName] as any[]).unshift(fn)
				} else {
					;(globalHook[stackName] as any[]).push(fn)
				}
			} else {
				if (insert === 'before') {
					globalHook[stackName] = fn.concat(
						globalHook[stackName] as any
					) as any
				} else {
					globalHook[stackName] = (
						globalHook[stackName] as any[]
					).concat(fn)
				}
			}
		} else {
			if (!localHook[stackName]) localHook[stackName] = []
			if (typeof localHook[stackName] === 'function')
				localHook[stackName] = [localHook[stackName]]

			if (!Array.isArray(fn)) {
				if (insert === 'before') {
					;(localHook[stackName] as any[]).unshift(fn)
				} else {
					;(localHook[stackName] as any[]).push(fn)
				}
			} else {
				if (insert === 'before') {
					localHook[stackName] = fn.concat(localHook[stackName])
				} else {
					localHook[stackName] = localHook[stackName].concat(fn)
				}
			}
		}
	}

export const isNumericString = (message: string): boolean => {
	if (message.length < 16)
		return message.trim().length !== 0 && !Number.isNaN(Number(message))

	// if 16 digit but less then 9,007,199,254,740,991 then can be parsed
	if (message.length === 16) {
		const numVal = Number(message)
		if (numVal.toString() === message)
			return message.trim().length !== 0 && !Number.isNaN(numVal)
	}

	return false
}

export class PromiseGroup implements PromiseLike<void> {
	root: Promise<any> | null = null
	promises: Promise<any>[] = []

	constructor(public onError: (error: any) => void = console.error) {}

	/**
	 * The number of promises still being awaited.
	 */
	get size() {
		return this.promises.length
	}

	/**
	 * Add a promise to the group.
	 * @returns The promise that was added.
	 */
	add<T>(promise: Promise<T>) {
		this.promises.push(promise)
		this.root ||= this.drain()
		return promise
	}

	private async drain() {
		while (this.promises.length > 0) {
			try {
				await this.promises[0]
			} catch (error) {
				this.onError(error)
			}
			this.promises.shift()
		}
		this.root = null
	}

	// Allow the group to be awaited.
	then<TResult1 = void, TResult2 = never>(
		onfulfilled?:
			| ((value: void) => TResult1 | PromiseLike<TResult1>)
			| undefined
			| null,
		onrejected?:
			| ((reason: any) => TResult2 | PromiseLike<TResult2>)
			| undefined
			| null
	): PromiseLike<TResult1 | TResult2> {
		return (this.root ?? Promise.resolve()).then(onfulfilled, onrejected)
	}
}

export const fnToContainer = (
	fn: MaybeArray<Function | HookContainer>
): MaybeArray<HookContainer> => {
	if (!fn) return fn

	if (!Array.isArray(fn)) {
		if (typeof fn === 'function') return { fn }
		else if ('fn' in fn) return fn
	}

	const fns = <HookContainer[]>[]
	for (const x of fn) {
		if (typeof x === 'function') fns.push({ fn: x })
		else if ('fn' in x) fns.push(x)
	}

	return fns
}

export const localHookToLifeCycleStore = (
	a: LocalHook<any, any, any, any, any>
): LifeCycleStore => {
	return {
		...a,
		start: fnToContainer(a?.start),
		request: fnToContainer(a?.request),
		parse: fnToContainer(a?.parse),
		transform: fnToContainer(a?.transform),
		beforeHandle: fnToContainer(a?.beforeHandle),
		afterHandle: fnToContainer(a?.afterHandle),
		onResponse: fnToContainer(a?.onResponse),
		mapResponse: fnToContainer(a?.mapResponse),
		trace: fnToContainer(a?.trace),
		error: fnToContainer(a?.error),
		stop: fnToContainer(a?.stop)
	}
}

export const lifeCycleToFn = (
	a: LifeCycleStore
): LocalHook<any, any, any, any, any, any, any> => {
	return {
		...a,
		start: a.start?.map((x) => x.fn),
		request: a.request?.map((x) => x.fn),
		parse: a.parse?.map((x) => x.fn),
		transform: a.transform?.map((x) => x.fn),
		beforeHandle: a.beforeHandle?.map((x) => x.fn),
		afterHandle: a.afterHandle?.map((x) => x.fn),
		onResponse: a.onResponse?.map((x) => x.fn),
		mapResponse: a.mapResponse?.map((x) => x.fn),
		trace: a.trace?.map((x) => x.fn),
		error: a.error?.map((x) => x.fn),
		stop: a.stop?.map((x) => x.fn)
	}
}

export const cloneInference = (inference: Sucrose.Inference) => ({
	body: inference.body,
	cookie: inference.cookie,
	headers: inference.headers,
	queries: [...inference.queries],
	query: inference.query,
	set: inference.set,
	unknownQueries: inference.unknownQueries
})

/**
 *
 * @param url URL to redirect to
 * @param HTTP status code to send,
 */
<<<<<<< HEAD
export const redirect = (url: string, status: number = 301) =>
	new Response(null, {
		status,
		headers: {
			Location: url
=======
export const redirect = (
	url: string,
	status: 301 | 302 | 303 | 307 | 308 = 301
) => Response.redirect(url, status)

export type redirect = typeof redirect

export const ELYSIA_FORM_DATA = Symbol('ElysiaFormData')
export type ELYSIA_FORM_DATA = typeof ELYSIA_FORM_DATA

type ElysiaFormData<T extends Record<string | number, unknown>> = FormData & {
	[ELYSIA_FORM_DATA]: Replace<T, BunFile, File>
}

export const form = <const T extends Record<string | number, unknown>>(
	items: T
): ElysiaFormData<T> => {
	const formData = new FormData()

	for (const [key, value] of Object.entries(items)) {
		if (Array.isArray(value)) {
			for (const v of value) {
				if (value instanceof File)
					formData.append(key, value, value.name)

				formData.append(key, v)
			}

			continue
>>>>>>> da63011c
		}

<<<<<<< HEAD
export type redirect = typeof redirect

export const randomId = () => crypto.getRandomValues(new Uint32Array(1))[0]
=======
		if (value instanceof File) formData.append(key, value, value.name)
		formData.append(key, value)
	}

	return formData as any
}
>>>>>>> da63011c
<|MERGE_RESOLUTION|>--- conflicted
+++ resolved
@@ -249,15 +249,9 @@
 		dynamic?: boolean
 		normalize?: boolean
 	} = {}
-<<<<<<< HEAD
-) => {
-	if (!s) return
-	if (typeof s === 'string' && !(s in models)) return
-=======
 ): T extends TSchema ? TypeCheck<TSchema> : undefined => {
 	if (!s) return undefined as any
 	if (typeof s === 'string' && !(s in models)) return undefined as any
->>>>>>> da63011c
 
 	const schema: TSchema = typeof s === 'string' ? models[s] : s
 
@@ -293,7 +287,6 @@
 				delete validator.schema.config
 		}
 
-<<<<<<< HEAD
 		// @ts-ignore
 		validator.parse = (v) => {
 			try {
@@ -319,10 +312,7 @@
 			}
 		}
 
-		return validator
-=======
 		return validator as any
->>>>>>> da63011c
 	}
 
 	const compiled = TypeCompiler.Compile(schema, Object.values(models))
@@ -341,7 +331,6 @@
 			delete compiled.schema.config
 	}
 
-<<<<<<< HEAD
 	// @ts-ignore
 	compiled.parse = (v) => {
 		try {
@@ -367,10 +356,7 @@
 		}
 	}
 
-	return compiled
-=======
 	return compiled as any
->>>>>>> da63011c
 }
 
 export const mapValueError = (error: ValueError) => {
@@ -1042,13 +1028,6 @@
  * @param url URL to redirect to
  * @param HTTP status code to send,
  */
-<<<<<<< HEAD
-export const redirect = (url: string, status: number = 301) =>
-	new Response(null, {
-		status,
-		headers: {
-			Location: url
-=======
 export const redirect = (
 	url: string,
 	status: 301 | 302 | 303 | 307 | 308 = 301
@@ -1078,18 +1057,13 @@
 			}
 
 			continue
->>>>>>> da63011c
-		}
-
-<<<<<<< HEAD
-export type redirect = typeof redirect
-
-export const randomId = () => crypto.getRandomValues(new Uint32Array(1))[0]
-=======
+		}
+
 		if (value instanceof File) formData.append(key, value, value.name)
 		formData.append(key, value)
 	}
 
 	return formData as any
 }
->>>>>>> da63011c
+
+export const randomId = () => crypto.getRandomValues(new Uint32Array(1))[0]