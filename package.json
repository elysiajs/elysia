{
	"name": "elysia",
	"description": "Ergonomic Framework for Human",
<<<<<<< HEAD
	"version": "1.2.0-exp.20",
=======
	"version": "1.1.23",
>>>>>>> 90071866
	"author": {
		"name": "saltyAom",
		"url": "https://github.com/SaltyAom",
		"email": "saltyaom@gmail.com"
	},
	"main": "./dist/cjs/index.js",
	"module": "./dist/index.mjs",
	"types": "./dist/index.d.ts",
	"exports": {
		"./package.json": "./package.json",
		".": {
			"types": "./dist/index.d.ts",
			"bun": "./dist/bun/index.js",
			"import": "./dist/index.mjs",
			"require": "./dist/cjs/index.js"
		},
		"./ws": {
			"types": "./dist/ws/index.d.ts",
			"import": "./dist/ws/index.mjs",
			"require": "./dist/cjs/ws/index.js"
		},
		"./compose": {
			"types": "./dist/compose.d.ts",
			"import": "./dist/compose.mjs",
			"require": "./dist/cjs/compose.js"
		},
		"./context": {
			"types": "./dist/context.d.ts",
			"import": "./dist/context.mjs",
			"require": "./dist/cjs/context.js"
		},
		"./cookies": {
			"types": "./dist/cookies.d.ts",
			"import": "./dist/cookies.mjs",
			"require": "./dist/cjs/cookies.js"
		},
		"./error": {
			"types": "./dist/error.d.ts",
			"import": "./dist/error.mjs",
			"require": "./dist/cjs/error.js"
		},
		"./sucrose": {
			"types": "./dist/sucrose.d.ts",
			"import": "./dist/sucrose.mjs",
			"require": "./dist/cjs/sucrose.js"
		},
		"./trace": {
			"types": "./dist/trace.d.ts",
			"import": "./dist/trace.mjs",
			"require": "./dist/cjs/trace.js"
		},
		"./type-system": {
			"types": "./dist/type-system.d.ts",
			"import": "./dist/type-system.mjs",
			"require": "./dist/cjs/type-system.js"
		},
		"./types": {
			"types": "./dist/types.d.ts",
			"import": "./dist/types.mjs",
			"require": "./dist/cjs/types.js"
		},
		"./utils": {
			"types": "./dist/utils.d.ts",
			"import": "./dist/utils.mjs",
			"require": "./dist/cjs/utils.js"
		},
		"./fast-querystring": {
			"types": "./dist/fast-querystring.d.ts",
			"import": "./dist/fast-querystring.mjs",
			"require": "./dist/cjs/fast-querystring.js"
		},
		"./adapter": {
			"types": "./dist/adapter/index.d.ts",
			"import": "./dist/adapter/index.mjs",
			"require": "./dist/cjs/adapter/index.js"
		},
		"./adapter/bun": {
			"types": "./dist/adapter/bun/index.d.ts",
			"import": "./dist/adapter/bun/index.mjs",
			"require": "./dist/cjs/adapter/bun/index.js"
		},
		"./adapter/bun/handler": {
			"types": "./dist/adapter/bun/handler.d.ts",
			"import": "./dist/adapter/bun/handler.mjs",
			"require": "./dist/cjs/adapter/bun/handler.js"
		},
		"./adapter/web-standard": {
			"types": "./dist/adapter/web-standard/index.d.ts",
			"import": "./dist/adapter/web-standard/index.mjs",
			"require": "./dist/cjs/adapter/web-standard/index.js"
		},
		"./adapter/web-standard/handler": {
			"types": "./dist/adapter/web-standard/handler.d.ts",
			"import": "./dist/adapter/web-standard/handler.mjs",
			"require": "./dist/cjs/adapter/web-standard/handler.js"
		},
		"./adapter/node": {
			"types": "./dist/adapter/node/index.d.ts",
			"import": "./dist/adapter/node/index.mjs",
			"require": "./dist/cjs/adapter/node/index.js"
		},
		"./adapter/node/handler": {
			"types": "./dist/adapter/node/handler.d.ts",
			"import": "./dist/adapter/node/handler.mjs",
			"require": "./dist/cjs/adapter/node/handler.js"
		}
	},
	"repository": {
		"type": "git",
		"url": "https://github.com/elysiajs/elysia"
	},
	"bugs": "https://github.com/elysiajs/elysia/issues",
	"homepage": "https://github.com/elysiajs/elysia",
	"keywords": [
		"bun",
		"http",
		"web",
		"server"
	],
	"license": "MIT",
	"scripts": {
		"test": "npm run test:functionality && npm run test:types",
		"test:functionality": "bun test && bun run test:imports && npm run test:node",
		"test:imports": "bun run ./test/type-system/import.ts",
		"test:types": "tsc --project tsconfig.test.json",
		"test:node": "npm install --prefix ./test/node/cjs/ && npm install --prefix ./test/node/esm/ && node ./test/node/cjs/index.js && node ./test/node/esm/index.js && bun dist/bun/index.js",
		"dev": "bun run --watch example/a.ts",
		"build": "rm -rf dist && bun build.ts",
		"release": "npm run build && npm run test && npm publish"
	},
	"dependencies": {
		"@sinclair/typebox": "^0.33.12",
		"cookie": "^1.0.1",
		"fast-decode-uri-component": "^1.0.1",
		"memoirist": "^0.2.0",
		"openapi-types": "^12.1.3"
	},
	"devDependencies": {
		"@types/benchmark": "^2.1.5",
		"@types/bun": "^1.1.2",
		"@typescript-eslint/eslint-plugin": "^6.17.0",
		"@typescript-eslint/parser": "^6.17.0",
		"benchmark": "^2.1.4",
		"eslint": "^8.49.0",
		"eslint-plugin-security": "^2.1.0",
		"eslint-plugin-sonarjs": "^0.23.0",
		"expect-type": "^0.16.0",
		"prettier": "^3.3.3",
		"tsup": "^8.3.0",
		"typescript": "^5.5.2"
	},
	"peerDependencies": {
		"@sinclair/typebox": ">= 0.32.0",
		"openapi-types": ">= 12.0.0",
		"typescript": ">= 5.0.0"
	},
	"peerDependenciesMeta": {
		"openapi-types": {
			"optional": true
		},
		"typescript": {
			"optional": true
		}
	}
}<|MERGE_RESOLUTION|>--- conflicted
+++ resolved
@@ -1,11 +1,7 @@
 {
 	"name": "elysia",
 	"description": "Ergonomic Framework for Human",
-<<<<<<< HEAD
-	"version": "1.2.0-exp.20",
-=======
-	"version": "1.1.23",
->>>>>>> 90071866
+	"version": "1.2.0-exp.21",
 	"author": {
 		"name": "saltyAom",
 		"url": "https://github.com/SaltyAom",
