--- conflicted
+++ resolved
@@ -1,11 +1,7 @@
 {
   "name": "elysia",
   "description": "Ergonomic Framework for Human",
-<<<<<<< HEAD
   "version": "1.1.0-exp.0",
-=======
-  "version": "1.0.22",
->>>>>>> da63011c
   "author": {
     "name": "saltyAom",
     "url": "https://github.com/SaltyAom",
