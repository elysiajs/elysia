--- conflicted
+++ resolved
@@ -1,230 +1,96 @@
 {
-<<<<<<< HEAD
-  "name": "elysia",
-  "description": "Ergonomic Framework for Human",
-  "version": "1.0.0-exp.5",
-  "author": {
-    "name": "saltyAom",
-    "url": "https://github.com/SaltyAom",
-    "email": "saltyaom@gmail.com"
-  },
-  "exports": {
-    ".": {
-      "bun": "./dist/bun/index.js",
-      "node": "./dist/cjs/index.js",
-      "require": "./dist/cjs/index.js",
-      "import": "./dist/index.js",
-      "default": "./dist/index.js"
-    },
-    "./ws": {
-      "bun": "./dist/ws/index.js",
-      "node": "./dist/cjs/ws/index.js",
-      "require": "./dist/cjs/ws/index.js",
-      "import": "./dist/ws/index.js",
-      "default": "./dist/ws/index.js"
-    },
-    "./compose": {
-      "bun": "./dist/compose.js",
-      "node": "./dist/cjs/compose.js",
-      "require": "./dist/cjs/compose.js",
-      "import": "./dist/compose.js",
-      "default": "./dist/compose.js"
-    },
-    "./context": {
-      "bun": "./dist/context.js",
-      "node": "./dist/cjs/context.js",
-      "require": "./dist/cjs/context.js",
-      "import": "./dist/context.js",
-      "default": "./dist/context.js"
-    },
-    "./cookie": {
-      "bun": "./dist/cookie.js",
-      "node": "./dist/cjs/cookie.js",
-      "require": "./dist/cjs/cookie.js",
-      "import": "./dist/cookie.js",
-      "default": "./dist/cookie.js"
-    },
-    "./custom-types": {
-      "bun": "./dist/custom-types.js",
-      "node": "./dist/cjs/custom-types.js",
-      "require": "./dist/cjs/custom-types.js",
-      "import": "./dist/custom-types.js",
-      "default": "./dist/custom-types.js"
-    },
-    "./error": {
-      "bun": "./dist/error.js",
-      "node": "./dist/cjs/error.js",
-      "require": "./dist/cjs/error.js",
-      "import": "./dist/error.js",
-      "default": "./dist/error.js"
-    },
-    "./handler": {
-      "bun": "./dist/handler.js",
-      "node": "./dist/cjs/handler.js",
-      "require": "./dist/cjs/handler.js",
-      "import": "./dist/handler.js",
-      "default": "./dist/handler.js"
-    },
-    "./schema": {
-      "bun": "./dist/schema.js",
-      "node": "./dist/cjs/schema.js",
-      "require": "./dist/cjs/schema.js",
-      "import": "./dist/schema.js",
-      "default": "./dist/schema.js"
-    },
-    "./trace": {
-      "bun": "./dist/trace.js",
-      "node": "./dist/cjs/trace.js",
-      "require": "./dist/cjs/trace.js",
-      "import": "./dist/trace.js",
-      "default": "./dist/trace.js"
-    },
-    "./types": {
-      "bun": "./dist/types.js",
-      "node": "./dist/cjs/types.js",
-      "require": "./dist/cjs/types.js",
-      "import": "./dist/types.js",
-      "default": "./dist/types.js"
-    },
-    "./utils": {
-      "bun": "./dist/utils.js",
-      "node": "./dist/cjs/utils.js",
-      "require": "./dist/cjs/utils.js",
-      "import": "./dist/utils.js",
-      "default": "./dist/utils.js"
-    }
-  },
-  "repository": {
-    "type": "git",
-    "url": "https://github.com/elysiajs/elysia"
-  },
-  "bugs": "https://github.com/elysiajs/elysia/issues",
-  "homepage": "https://github.com/elysiajs/elysia",
-  "keywords": [
-    "bun",
-    "http",
-    "web",
-    "server"
-  ],
-  "license": "MIT",
-  "scripts": {
-    "test": "npm run test:functionality && npm run test:types",
-    "test:functionality": "bun test && npm run test:node",
-    "test:types": "tsc --project tsconfig.test.json",
-    "test:node": "npm install --prefix ./test/node/cjs/ && npm install --prefix ./test/node/esm/ && node ./test/node/cjs/index.js && node ./test/node/esm/index.js",
-    "dev": "bun run --watch example/http.ts",
-    "build": "rimraf dist && npm run build:esm && npm run build:bun && npm run build:cjs",
-    "build:bun": "bun build.ts",
-    "build:esm": "swc src -d dist && tsc --project tsconfig.esm.json",
-    "build:cjs": "tsc --project tsconfig.cjs.json",
-    "release:local": "npm run build && npm run test && npm publish"
-  },
-  "dependencies": {
-    "@sinclair/typebox": "^0.32.8",
-    "cookie": "^0.6.0",
-    "eventemitter3": "^5.0.1",
-    "fast-decode-uri-component": "^1.0.1",
-    "fast-querystring": "^1.1.2",
-    "openapi-types": "^12.1.3"
-  },
-  "devDependencies": {
-    "@types/bun": "1.0.4",
-    "@types/benchmark": "^2.1.5",
-    "@types/cookie": "^0.6.0",
-    "@types/is-even": "^1.0.2",
-    "@typescript-eslint/eslint-plugin": "^6.17.0",
-    "@typescript-eslint/parser": "^6.17.0",
-    "benchmark": "^2.1.4",
-    "eslint": "^8.49.0",
-    "eslint-plugin-security": "^2.1.0",
-    "eslint-plugin-sonarjs": "^0.23.0",
-    "expect-type": "^0.16.0",
-    "memoirist": "0.1.6",
-    "typescript": "5.3.3"
-  },
-  "peerDependencies": {
-    "@sinclair/typebox": ">= 0.31.0",
-    "openapi-types": ">= 12.0.0",
-    "typescript": ">= 5.0.0"
-  },
-  "peerDependenciesMeta": {
-    "openapi-types": {
-      "optional": true
-    },
-    "typescript": {
-      "optional": true
-    }
-  }
-=======
 	"name": "elysia",
 	"description": "Ergonomic Framework for Human",
-	"version": "0.8.13",
+	"version": "1.0.0-exp.6",
 	"author": {
 		"name": "saltyAom",
 		"url": "https://github.com/SaltyAom",
 		"email": "saltyaom@gmail.com"
 	},
-	"types": "./dist/index.d.ts",
 	"exports": {
 		".": {
 			"bun": "./dist/bun/index.js",
-			"import": "./dist/index.mjs",
-			"require": "./dist/cjs/index.js"
+			"node": "./dist/cjs/index.js",
+			"require": "./dist/cjs/index.js",
+			"import": "./dist/index.js",
+			"default": "./dist/index.js"
 		},
 		"./ws": {
 			"bun": "./dist/ws/index.js",
-			"import": "./dist/ws/index.mjs",
-			"require": "./dist/cjs/ws/index.js"
+			"node": "./dist/cjs/ws/index.js",
+			"require": "./dist/cjs/ws/index.js",
+			"import": "./dist/ws/index.js",
+			"default": "./dist/ws/index.js"
 		},
 		"./compose": {
 			"bun": "./dist/compose.js",
-			"import": "./dist/compose.mjs",
-			"require": "./dist/cjs/compose.js"
+			"node": "./dist/cjs/compose.js",
+			"require": "./dist/cjs/compose.js",
+			"import": "./dist/compose.js",
+			"default": "./dist/compose.js"
 		},
 		"./context": {
 			"bun": "./dist/context.js",
-			"import": "./dist/context.mjs",
-			"require": "./dist/cjs/context.js"
+			"node": "./dist/cjs/context.js",
+			"require": "./dist/cjs/context.js",
+			"import": "./dist/context.js",
+			"default": "./dist/context.js"
 		},
 		"./cookie": {
 			"bun": "./dist/cookie.js",
-			"import": "./dist/cookie.mjs",
-			"require": "./dist/cjs/cookie.js"
+			"node": "./dist/cjs/cookie.js",
+			"require": "./dist/cjs/cookie.js",
+			"import": "./dist/cookie.js",
+			"default": "./dist/cookie.js"
 		},
 		"./custom-types": {
 			"bun": "./dist/custom-types.js",
-			"import": "./dist/custom-types.mjs",
-			"require": "./dist/cjs/custom-types.js"
+			"node": "./dist/cjs/custom-types.js",
+			"require": "./dist/cjs/custom-types.js",
+			"import": "./dist/custom-types.js",
+			"default": "./dist/custom-types.js"
 		},
 		"./error": {
 			"bun": "./dist/error.js",
-			"import": "./dist/error.mjs",
-			"require": "./dist/cjs/error.js"
+			"node": "./dist/cjs/error.js",
+			"require": "./dist/cjs/error.js",
+			"import": "./dist/error.js",
+			"default": "./dist/error.js"
 		},
 		"./handler": {
 			"bun": "./dist/handler.js",
-			"import": "./dist/handler.mjs",
-			"require": "./dist/cjs/handler.js"
+			"node": "./dist/cjs/handler.js",
+			"require": "./dist/cjs/handler.js",
+			"import": "./dist/handler.js",
+			"default": "./dist/handler.js"
 		},
 		"./schema": {
 			"bun": "./dist/schema.js",
-			"import": "./dist/schema.mjs",
-			"require": "./dist/cjs/schema.js"
+			"node": "./dist/cjs/schema.js",
+			"require": "./dist/cjs/schema.js",
+			"import": "./dist/schema.js",
+			"default": "./dist/schema.js"
 		},
 		"./trace": {
 			"bun": "./dist/trace.js",
-			"import": "./dist/trace.mjs",
-			"require": "./dist/cjs/trace.js"
+			"node": "./dist/cjs/trace.js",
+			"require": "./dist/cjs/trace.js",
+			"import": "./dist/trace.js",
+			"default": "./dist/trace.js"
 		},
 		"./types": {
 			"bun": "./dist/types.js",
-			"import": "./dist/types.mjs",
-			"require": "./dist/cjs/types.js"
+			"node": "./dist/cjs/types.js",
+			"require": "./dist/cjs/types.js",
+			"import": "./dist/types.js",
+			"default": "./dist/types.js"
 		},
 		"./utils": {
 			"bun": "./dist/utils.js",
-			"import": "./dist/utils.mjs",
-			"require": "./dist/cjs/utils.js"
+			"node": "./dist/cjs/utils.js",
+			"require": "./dist/cjs/utils.js",
+			"import": "./dist/utils.js",
+			"default": "./dist/utils.js"
 		}
 	},
 	"repository": {
@@ -244,31 +110,35 @@
 		"test": "npm run test:functionality && npm run test:types",
 		"test:functionality": "bun test && npm run test:node",
 		"test:types": "tsc --project tsconfig.test.json",
-		"test:node": "npm install --prefix ./test/node/cjs/ && npm install --prefix ./test/node/esm/ && node ./test/node/cjs/index.js && node ./test/node/esm/index.js && bun dist/bun/index.js",
+		"test:node": "npm install --prefix ./test/node/cjs/ && npm install --prefix ./test/node/esm/ && node ./test/node/cjs/index.js && node ./test/node/esm/index.js",
 		"dev": "bun run --watch example/http.ts",
-		"build": "bun build.ts",
+		"build": "rimraf dist && npm run build:esm && npm run build:bun && npm run build:cjs",
 		"build:bun": "bun build.ts",
 		"build:esm": "swc src -d dist && tsc --project tsconfig.esm.json",
 		"build:cjs": "tsc --project tsconfig.cjs.json",
 		"release:local": "npm run build && npm run test && npm publish"
 	},
 	"dependencies": {
-		"@sinclair/typebox": "^0.32.0",
+		"@sinclair/typebox": "^0.32.8",
 		"cookie": "^0.6.0",
 		"eventemitter3": "^5.0.1",
 		"fast-decode-uri-component": "^1.0.1",
 		"fast-querystring": "^1.1.2",
-		"memoirist": "0.1.10",
 		"openapi-types": "^12.1.3"
 	},
 	"devDependencies": {
-		"@types/bun": "^1.0.4",
+		"@types/bun": "1.0.4",
+		"@types/benchmark": "^2.1.5",
 		"@types/cookie": "^0.6.0",
-		"@typescript-eslint/eslint-plugin": "^6.7.2",
-		"@typescript-eslint/parser": "^6.7.2",
+		"@types/is-even": "^1.0.2",
+		"@typescript-eslint/eslint-plugin": "^6.17.0",
+		"@typescript-eslint/parser": "^6.17.0",
+		"benchmark": "^2.1.4",
 		"eslint": "^8.49.0",
+		"eslint-plugin-security": "^2.1.0",
+		"eslint-plugin-sonarjs": "^0.23.0",
 		"expect-type": "^0.16.0",
-		"tsup": "^8.0.1",
+		"memoirist": "0.1.6",
 		"typescript": "5.3.3"
 	},
 	"peerDependencies": {
@@ -277,9 +147,6 @@
 		"typescript": ">= 5.0.0"
 	},
 	"peerDependenciesMeta": {
-		"@sinclair/typebox": {
-			"optional": true
-		},
 		"openapi-types": {
 			"optional": true
 		},
@@ -287,5 +154,4 @@
 			"optional": true
 		}
 	}
->>>>>>> bca50aec
 }