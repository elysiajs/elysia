{
	"name": "elysia",
	"description": "Ergonomic Framework for Human",
	"version": "1.4.8",
	"author": {
		"name": "saltyAom",
		"url": "https://github.com/SaltyAom",
		"email": "saltyaom@gmail.com"
	},
	"main": "./dist/cjs/index.js",
	"module": "./dist/index.mjs",
	"types": "./dist/index.d.ts",
	"exports": {
		"./package.json": "./package.json",
		".": {
			"types": "./dist/index.d.ts",
			"bun": "./dist/bun/index.js",
			"import": "./dist/index.mjs",
			"require": "./dist/cjs/index.js"
		},
		"./ws": {
			"types": "./dist/ws/index.d.ts",
			"import": "./dist/ws/index.mjs",
			"require": "./dist/cjs/ws/index.js"
		},
		"./ws/types": {
			"types": "./dist/ws/types.d.ts",
			"import": "./dist/ws/types.mjs",
			"require": "./dist/cjs/ws/types.js"
		},
		"./ws/bun": {
			"types": "./dist/ws/bun.d.ts",
			"import": "./dist/ws/bun.mjs",
			"require": "./dist/cjs/ws/bun.js"
		},
		"./compose": {
			"types": "./dist/compose.d.ts",
			"import": "./dist/compose.mjs",
			"require": "./dist/cjs/compose.js"
		},
		"./context": {
			"types": "./dist/context.d.ts",
			"import": "./dist/context.mjs",
			"require": "./dist/cjs/context.js"
		},
		"./cookies": {
			"types": "./dist/cookies.d.ts",
			"import": "./dist/cookies.mjs",
			"require": "./dist/cjs/cookies.js"
		},
		"./error": {
			"types": "./dist/error.d.ts",
			"import": "./dist/error.mjs",
			"require": "./dist/cjs/error.js"
		},
		"./schema": {
			"types": "./dist/schema.d.ts",
			"import": "./dist/schema.mjs",
			"require": "./dist/cjs/schema.js"
		},
		"./sucrose": {
			"types": "./dist/sucrose.d.ts",
			"import": "./dist/sucrose.mjs",
			"require": "./dist/cjs/sucrose.js"
		},
		"./trace": {
			"types": "./dist/trace.d.ts",
			"import": "./dist/trace.mjs",
			"require": "./dist/cjs/trace.js"
		},
		"./type-system": {
			"types": "./dist/type-system/index.d.ts",
			"import": "./dist/type-system/index.mjs",
			"require": "./dist/cjs/type-system/index.js"
		},
		"./type-system/format": {
			"types": "./dist/type-system/format.d.ts",
			"import": "./dist/type-system/format.mjs",
			"require": "./dist/cjs/type-system/format.js"
		},
		"./type-system/utils": {
			"types": "./dist/type-system/utils.d.ts",
			"import": "./dist/type-system/utils.mjs",
			"require": "./dist/cjs/type-system/utils.js"
		},
		"./type-system/types": {
			"types": "./dist/type-system/types.d.ts",
			"import": "./dist/type-system/types.mjs",
			"require": "./dist/cjs/type-system/types.js"
		},
		"./types": {
			"types": "./dist/types.d.ts",
			"import": "./dist/types.mjs",
			"require": "./dist/cjs/types.js"
		},
		"./utils": {
			"types": "./dist/utils.d.ts",
			"import": "./dist/utils.mjs",
			"require": "./dist/cjs/utils.js"
		},
		"./parse-query": {
			"types": "./dist/parse-query.d.ts",
			"import": "./dist/parse-query.mjs",
			"require": "./dist/cjs/parse-query.js"
		},
		"./adapter": {
			"types": "./dist/adapter/index.d.ts",
			"import": "./dist/adapter/index.mjs",
			"require": "./dist/cjs/adapter/index.js"
		},
		"./adapter/utils": {
			"types": "./dist/adapter/utils.d.ts",
			"import": "./dist/adapter/utils.mjs",
			"require": "./dist/cjs/adapter/utils.js"
		},
		"./adapter/bun": {
			"types": "./dist/adapter/bun/index.d.ts",
			"import": "./dist/adapter/bun/index.mjs",
			"require": "./dist/cjs/adapter/bun/index.js"
		},
		"./adapter/bun/handler": {
			"types": "./dist/adapter/bun/handler.d.ts",
			"import": "./dist/adapter/bun/handler.mjs",
			"require": "./dist/cjs/adapter/bun/handler.js"
		},
		"./adapter/bun/compose": {
			"types": "./dist/adapter/bun/compose.d.ts",
			"import": "./dist/adapter/bun/compose.mjs",
			"require": "./dist/cjs/adapter/bun/compose.js"
		},
		"./adapter/cloudflare-worker": {
			"types": "./dist/adapter/cloudflare-worker/index.d.ts",
			"import": "./dist/adapter/cloudflare-worker/index.mjs",
			"require": "./dist/cjs/adapter/cloudflare-worker/index.js"
		},
		"./adapter/web-standard": {
			"types": "./dist/adapter/web-standard/index.d.ts",
			"import": "./dist/adapter/web-standard/index.mjs",
			"require": "./dist/cjs/adapter/web-standard/index.js"
		},
		"./adapter/web-standard/handler": {
			"types": "./dist/adapter/web-standard/handler.d.ts",
			"import": "./dist/adapter/web-standard/handler.mjs",
			"require": "./dist/cjs/adapter/web-standard/handler.js"
		},
		"./universal": {
			"types": "./dist/universal/index.d.ts",
			"import": "./dist/universal/index.mjs",
			"require": "./dist/cjs/universal/index.js"
		},
		"./universal/server": {
			"types": "./dist/universal/server.d.ts",
			"import": "./dist/universal/server.mjs",
			"require": "./dist/cjs/universal/server.js"
		},
		"./universal/env": {
			"types": "./dist/universal/env.d.ts",
			"import": "./dist/universal/env.mjs",
			"require": "./dist/cjs/universal/env.js"
		},
		"./universal/file": {
			"types": "./dist/universal/file.d.ts",
			"import": "./dist/universal/file.mjs",
			"require": "./dist/cjs/universal/file.js"
		}
	},
	"repository": {
		"type": "git",
		"url": "https://github.com/elysiajs/elysia"
	},
	"bugs": "https://github.com/elysiajs/elysia/issues",
	"homepage": "https://github.com/elysiajs/elysia",
	"keywords": [
		"bun",
		"http",
		"web",
		"server"
	],
	"license": "MIT",
	"scripts": {
		"test": "bun run test:functionality && bun run test:types",
		"test:functionality": "bun test && bun run test:imports && bun run test:node && bun run test:cf",
		"test:imports": "bun run test/type-system/import.ts",
		"test:types": "tsc --project tsconfig.test.json",
		"test:node": "npm install --prefix test/node/cjs/ && npm install --prefix test/node/esm/ && node test/node/cjs/index.js && node test/node/esm/index.js && bun dist/bun/index.js",
		"test:cf": "cd test/cloudflare && rm -rf node_modules && bun install -f && bun run cf-typegen && bun run test",
		"dev": "bun run --watch example/a.ts",
		"build": "rm -rf dist && bun build.ts",
<<<<<<< HEAD
		"release": "npm run build && npm run test && npm publish",
		"deadcode": "knip"
=======
		"release": "bun run build && bun run test && bun publish"
>>>>>>> 6a0ed346
	},
	"dependencies": {
		"cookie": "^1.0.2",
		"exact-mirror": "0.2.2",
		"fast-decode-uri-component": "^1.0.1"
	},
	"devDependencies": {
		"@elysiajs/openapi": "^1.4.1",
		"@types/bun": "^1.2.12",
		"@types/cookie": "^1.0.0",
		"@types/fast-decode-uri-component": "^1.0.0",
		"@typescript-eslint/eslint-plugin": "^8.30.1",
		"@typescript-eslint/parser": "^8.30.1",
		"arktype": "^2.1.22",
		"eslint": "^9.24.0",
		"eslint-plugin-security": "^3.0.1",
		"eslint-plugin-sonarjs": "^3.0.2",
		"expect-type": "^1.2.1",
		"file-type": "^20.4.1",
		"knip": "^5.64.1",
		"memoirist": "^0.4.0",
		"prettier": "^3.5.3",
		"tsup": "^8.4.0",
		"typescript": "^5.8.3",
		"valibot": "^1.1.0",
		"zod": "^4.1.5"
	},
	"peerDependencies": {
		"@sinclair/typebox": ">= 0.34.0 < 1",
		"exact-mirror": ">= 0.0.9",
		"file-type": ">= 20.0.0",
		"openapi-types": ">= 12.0.0",
		"typescript": ">= 5.0.0"
	},
	"peerDependenciesMeta": {
		"file-type": {
			"optional": true
		},
		"typescript": {
			"optional": true
		}
	}
}<|MERGE_RESOLUTION|>--- conflicted
+++ resolved
@@ -186,12 +186,8 @@
 		"test:cf": "cd test/cloudflare && rm -rf node_modules && bun install -f && bun run cf-typegen && bun run test",
 		"dev": "bun run --watch example/a.ts",
 		"build": "rm -rf dist && bun build.ts",
-<<<<<<< HEAD
-		"release": "npm run build && npm run test && npm publish",
-		"deadcode": "knip"
-=======
+		"deadcode": "knip",
 		"release": "bun run build && bun run test && bun publish"
->>>>>>> 6a0ed346
 	},
 	"dependencies": {
 		"cookie": "^1.0.2",
