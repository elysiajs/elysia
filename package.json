{
	"name": "elysia",
	"description": "Ergonomic Framework for Human",
<<<<<<< HEAD
	"version": "1.4.9-beta.0",
=======
	"version": "1.4.9",
>>>>>>> 668c7a14
	"author": {
		"name": "saltyAom",
		"url": "https://github.com/SaltyAom",
		"email": "saltyaom@gmail.com"
	},
	"main": "./dist/cjs/index.js",
	"module": "./dist/index.mjs",
	"types": "./dist/index.d.ts",
	"exports": {
		"./package.json": "./package.json",
		".": {
			"types": "./dist/index.d.ts",
			"bun": "./dist/bun/index.js",
			"import": "./dist/index.mjs",
			"require": "./dist/cjs/index.js"
		},
		"./ws": {
			"types": "./dist/ws/index.d.ts",
			"import": "./dist/ws/index.mjs",
			"require": "./dist/cjs/ws/index.js"
		},
		"./ws/types": {
			"types": "./dist/ws/types.d.ts",
			"import": "./dist/ws/types.mjs",
			"require": "./dist/cjs/ws/types.js"
		},
		"./ws/bun": {
			"types": "./dist/ws/bun.d.ts",
			"import": "./dist/ws/bun.mjs",
			"require": "./dist/cjs/ws/bun.js"
		},
		"./compose": {
			"types": "./dist/compose.d.ts",
			"import": "./dist/compose.mjs",
			"require": "./dist/cjs/compose.js"
		},
		"./context": {
			"types": "./dist/context.d.ts",
			"import": "./dist/context.mjs",
			"require": "./dist/cjs/context.js"
		},
		"./cookies": {
			"types": "./dist/cookies.d.ts",
			"import": "./dist/cookies.mjs",
			"require": "./dist/cjs/cookies.js"
		},
		"./error": {
			"types": "./dist/error.d.ts",
			"import": "./dist/error.mjs",
			"require": "./dist/cjs/error.js"
		},
		"./schema": {
			"types": "./dist/schema.d.ts",
			"import": "./dist/schema.mjs",
			"require": "./dist/cjs/schema.js"
		},
		"./sucrose": {
			"types": "./dist/sucrose.d.ts",
			"import": "./dist/sucrose.mjs",
			"require": "./dist/cjs/sucrose.js"
		},
		"./trace": {
			"types": "./dist/trace.d.ts",
			"import": "./dist/trace.mjs",
			"require": "./dist/cjs/trace.js"
		},
		"./type-system": {
			"types": "./dist/type-system/index.d.ts",
			"import": "./dist/type-system/index.mjs",
			"require": "./dist/cjs/type-system/index.js"
		},
		"./type-system/format": {
			"types": "./dist/type-system/format.d.ts",
			"import": "./dist/type-system/format.mjs",
			"require": "./dist/cjs/type-system/format.js"
		},
		"./type-system/utils": {
			"types": "./dist/type-system/utils.d.ts",
			"import": "./dist/type-system/utils.mjs",
			"require": "./dist/cjs/type-system/utils.js"
		},
		"./type-system/types": {
			"types": "./dist/type-system/types.d.ts",
			"import": "./dist/type-system/types.mjs",
			"require": "./dist/cjs/type-system/types.js"
		},
		"./types": {
			"types": "./dist/types.d.ts",
			"import": "./dist/types.mjs",
			"require": "./dist/cjs/types.js"
		},
		"./utils": {
			"types": "./dist/utils.d.ts",
			"import": "./dist/utils.mjs",
			"require": "./dist/cjs/utils.js"
		},
		"./parse-query": {
			"types": "./dist/parse-query.d.ts",
			"import": "./dist/parse-query.mjs",
			"require": "./dist/cjs/parse-query.js"
		},
		"./adapter": {
			"types": "./dist/adapter/index.d.ts",
			"import": "./dist/adapter/index.mjs",
			"require": "./dist/cjs/adapter/index.js"
		},
		"./adapter/utils": {
			"types": "./dist/adapter/utils.d.ts",
			"import": "./dist/adapter/utils.mjs",
			"require": "./dist/cjs/adapter/utils.js"
		},
		"./adapter/bun": {
			"types": "./dist/adapter/bun/index.d.ts",
			"import": "./dist/adapter/bun/index.mjs",
			"require": "./dist/cjs/adapter/bun/index.js"
		},
		"./adapter/bun/handler": {
			"types": "./dist/adapter/bun/handler.d.ts",
			"import": "./dist/adapter/bun/handler.mjs",
			"require": "./dist/cjs/adapter/bun/handler.js"
		},
		"./adapter/bun/compose": {
			"types": "./dist/adapter/bun/compose.d.ts",
			"import": "./dist/adapter/bun/compose.mjs",
			"require": "./dist/cjs/adapter/bun/compose.js"
		},
		"./adapter/cloudflare-worker": {
			"types": "./dist/adapter/cloudflare-worker/index.d.ts",
			"import": "./dist/adapter/cloudflare-worker/index.mjs",
			"require": "./dist/cjs/adapter/cloudflare-worker/index.js"
		},
		"./adapter/web-standard": {
			"types": "./dist/adapter/web-standard/index.d.ts",
			"import": "./dist/adapter/web-standard/index.mjs",
			"require": "./dist/cjs/adapter/web-standard/index.js"
		},
		"./adapter/web-standard/handler": {
			"types": "./dist/adapter/web-standard/handler.d.ts",
			"import": "./dist/adapter/web-standard/handler.mjs",
			"require": "./dist/cjs/adapter/web-standard/handler.js"
		},
		"./universal": {
			"types": "./dist/universal/index.d.ts",
			"import": "./dist/universal/index.mjs",
			"require": "./dist/cjs/universal/index.js"
		},
		"./universal/server": {
			"types": "./dist/universal/server.d.ts",
			"import": "./dist/universal/server.mjs",
			"require": "./dist/cjs/universal/server.js"
		},
		"./universal/env": {
			"types": "./dist/universal/env.d.ts",
			"import": "./dist/universal/env.mjs",
			"require": "./dist/cjs/universal/env.js"
		},
		"./universal/file": {
			"types": "./dist/universal/file.d.ts",
			"import": "./dist/universal/file.mjs",
			"require": "./dist/cjs/universal/file.js"
		}
	},
	"repository": {
		"type": "git",
		"url": "https://github.com/elysiajs/elysia"
	},
	"bugs": "https://github.com/elysiajs/elysia/issues",
	"homepage": "https://github.com/elysiajs/elysia",
	"keywords": [
		"bun",
		"http",
		"web",
		"server"
	],
	"license": "MIT",
	"scripts": {
		"test": "bun run test:functionality && bun run test:types && bun run test:node && bun run test:cf",
		"test:functionality": "bun test && bun run test:imports",
		"test:imports": "bun run test/type-system/import.ts",
		"test:types": "tsc --project tsconfig.test.json",
		"test:node": "npm install --prefix test/node/cjs/ && npm install --prefix test/node/esm/ && node test/node/cjs/index.js && node test/node/esm/index.js",
		"test:cf": "npm install --prefix test/cloudflare && cd test/cloudflare && bun run cf-typegen && bun run test",
		"dev": "bun run --watch example/a.ts",
		"build": "rm -rf dist && bun build.ts",
		"deadcode": "knip",
		"release": "bun run build && bun run test && bun publish"
	},
	"dependencies": {
		"cookie": "^1.0.2",
		"exact-mirror": "0.2.2",
		"fast-decode-uri-component": "^1.0.1"
	},
	"devDependencies": {
		"@elysiajs/openapi": "^1.4.1",
		"@types/bun": "^1.2.12",
		"@types/cookie": "^1.0.0",
		"@types/fast-decode-uri-component": "^1.0.0",
		"@typescript-eslint/eslint-plugin": "^8.30.1",
		"@typescript-eslint/parser": "^8.30.1",
		"arktype": "^2.1.22",
		"eslint": "^9.24.0",
		"eslint-plugin-security": "^3.0.1",
		"eslint-plugin-sonarjs": "^3.0.2",
		"expect-type": "^1.2.1",
		"file-type": "^20.4.1",
		"knip": "^5.64.1",
		"memoirist": "^0.4.0",
		"prettier": "^3.5.3",
		"tsup": "^8.4.0",
		"typescript": "^5.8.3",
		"valibot": "^1.1.0",
		"zod": "^4.1.5"
	},
	"peerDependencies": {
		"@sinclair/typebox": ">= 0.34.0 < 1",
		"exact-mirror": ">= 0.0.9",
		"file-type": ">= 20.0.0",
		"openapi-types": ">= 12.0.0",
		"typescript": ">= 5.0.0"
	},
	"peerDependenciesMeta": {
		"file-type": {
			"optional": true
		},
		"typescript": {
			"optional": true
		}
	}
}<|MERGE_RESOLUTION|>--- conflicted
+++ resolved
@@ -1,11 +1,7 @@
 {
 	"name": "elysia",
 	"description": "Ergonomic Framework for Human",
-<<<<<<< HEAD
-	"version": "1.4.9-beta.0",
-=======
-	"version": "1.4.9",
->>>>>>> 668c7a14
+	"version": "1.4.10-beta.0",
 	"author": {
 		"name": "saltyAom",
 		"url": "https://github.com/SaltyAom",
