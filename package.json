--- conflicted
+++ resolved
@@ -1,11 +1,7 @@
 {
 	"name": "elysia",
 	"description": "Ergonomic Framework for Human",
-<<<<<<< HEAD
-	"version": "1.2.0-exp.8",
-=======
-	"version": "1.1.17",
->>>>>>> 9da8228a
+	"version": "1.2.0-exp.9",
 	"author": {
 		"name": "saltyAom",
 		"url": "https://github.com/SaltyAom",
