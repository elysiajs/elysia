<<<<<<< HEAD
# 1.4.9
Bug fix:
Change:
- `Elysia.file` readstream value is now IIFE to re-read
=======
# 1.4.9 - 29 Sep 2025
Improvement:
- add Cloudflare Worker test
- add `Sucrose.Settings`
- [#1443](https://github.com/elysiajs/elysia/pull/1443) add knip for detecting deadcode
>>>>>>> 668c7a14

# 1.4.8 - 27 Sep 2025
Improvement:
- automatically clear up sucrose cache when not used
- remove `Bun.hash` from checksum calculation

Change:
- make `file-type` optional to reduce bundle size
- [#1432](https://github.com/elysiajs/elysia/pull/1432) missing context (set) in mapResponse for ElysiaFile
- [#1435](https://github.com/elysiajs/elysia/pull/1435) missing cookies in SSE

# 1.4.7 - 22 Sep 2025
Feature:
- experimental `adapter/cloudflare-worker`
- add `ElysiaAdapter.beforeCompile`

Change:
- do not prettify routes when using `guard`, `group`
- use `process.getBuiltinModule` instead of dynamic import for file
- `Elysia.file.value` on Web Standard Adapter now is not a promise

# 1.4.6 - 18 Sep 2025
Improvement:
- [#1406](https://github.com/elysiajs/elysia/issues/1406) strictly check for 200 inline status code
- coerce union status value and return type
- add `BunHTMLBundleLike` to Elysia inline handler
- [#1405](https://github.com/elysiajs/elysia/issues/1405) prevent Elysia from being a dependency of itself
- [#1416](https://github.com/elysiajs/elysia/issues/1416) check if object is frozen before merging, add try-catch to prevent crash
- [#1419](https://github.com/elysiajs/elysia/issues/1419) guard doesn't apply scoped/global schema to object macro
- [#1425](https://github.com/elysiajs/elysia/issues/1425) DELETE doesn't inherit derive/resolve type

Change:
- [#1409](https://github.com/elysiajs/elysia/issues/1409) onTransform now doesn't include type as it isn't validated yet, creating confusion

Bug fix:
- [#1410](https://github.com/elysiajs/elysia/issues/1410) handle union derive/resolve property
- probably fix mergeDeep attempted to assign to readonly property
- derive/resolve inherit type in inline handler

# 1.4.5 - 15 Sep 2025
Improvement:
- soundness for guard, group
- overwrite primitive value if collide (intersectIfObject)

Bug fix:
- standard schema incorrectly validate cookie and coercion
- merge nested guard, group standalone schema properly

Breaking Change:
- no longer coerce type for .model with `t.Ref` by default

# 1.4.4 - 13 Sep 2025
Bug fix:
- merge schema in GET method
- remove accidental console.log

# 1.4.3 - 13 Sep 2025
Bug fix:
- `mapValueError` should return all possible value both in dev environment and production environment
- inline lifecycle get method doesn't inherit Singleton

# 1.4.2 - 13 Sep 2025
Bug fix:
- remove debug `q` from inline handler

# 1.4.1 - 13 Sep 2025
Bug fix:
- type error for inline Elysia.file

# 1.4.0 - 13 Sep 2025
Feature:
- standard validator
- macro schema, macro extension, macro detail
- lifecycle type soundness
- type inference reduced by ~11%
- [#861](https://github.com/elysiajs/elysia/issues/861) missing HEAD method when register route with GET

Improvement
- [#861](https://github.com/elysiajs/elysia/issues/861) automatically add HEAD method when defining GET route

Change
- ObjectString/ArrayString no longer produce default value by default due to security reasons
- Cookie now dynamically parse when format is likely JSON
- export `fileType` for external file type validation for accurate response

Breaking Change
- remove macro v1 due to non type soundness
- remove `error` function, use `status` instead
- deprecation notice for `response` in `mapResponse`, `afterResponse`, use `responseValue` instead
- remove reference array model by string eg. `user[]`, use `t.Array(t.Ref('user'))` instead

# 1.3.22 - 6 Sep 2025
Bug fix:
- safely unwrap t.Record

# 1.3.21 - 31 Aug 2025
Bug fix:
- [#1356](https://github.com/elysiajs/elysia/pull/1356) webSocket validation error handling in BunAdapter
- [#1358](https://github.com/elysiajs/elysia/pull/1358) allow overriding websocket handler with listen options
- [#1365](https://github.com/elysiajs/elysia/pull/1365) check if the plugin.constructor (fix import module in Bun 1.2.21)
- [#1367](https://github.com/elysiajs/elysia/pull/1367) .trace hooks (onAfterResponse, etc...) not being called
- [#1369](https://github.com/elysiajs/elysia/issues/1369) don't block microtask queue in SSE

# 1.3.20 - 24 Aug 2025
Change:
- mime is undefined when using `Elysia.file` in Web Standard Adapter

# 1.3.19 - 24 Aug 2025
Change:
- [#1357](https://github.com/elysiajs/elysia/issues/1357) return `Response` proxy as-is

Bug fix:
- [elysiajs/node#45](https://github.com/elysiajs/node/issues/45) detect Response polyfill on Node

# 1.3.18 - 23 Aug 2025
Bug fix:
- `ReadableStream` is not pass to `handleStream` in `mapCompactResponse`, and `mapEarlyResponse`

# 1.3.17 - 23 Aug 2025
Bug fix:
- [#1353](https://github.com/elysiajs/elysia/issues/1353) normalize encodeSchema with Transform

# 1.3.16 - 23 Aug 2025
Improvement:
- `sse` now infer type
- `sse` now accepts `ReadableStream` to return stream as `text/event-stream`
- refactor SSE handler
- support returning `ReadableStream` from generator or async generator

Change:
- sse no longer include generated id by default

Bug fix:
- static response now use callback clone instead of bind

# 1.3.15 - 21 Aug 2025
Bug fix:
- ValidationError.detail only handle custom error

# 1.3.14 - 21 Aug 2025
Improvement:
- custom error on production mode
- add `ValidationError.withDetail`
- add `withDetail` for additional error information

# 1.3.13 - 18 Aug 2025
Bug fix:
- important performance degration, exact mirror normalize doesn't apply correctly
- normalize optional property with special character

Change:
- update `exact-mirror` to `0.1.6`

# 1.3.12 - 19 Aug 2025
Bug fix:
- [#1348](https://github.com/elysiajs/elysia/issues/1348) onAfterResponse runs twice if NotFoundError thrown and onError provided

# 1.3.11 - 18 Aug 2025
Bug fix:
- [#1346](https://github.com/elysiajs/elysia/issues/1346) cannot declare 'mep' twice

# 1.3.10 - 18 Aug 2025
Bug fix:
- [#1028](https://github.com/elysiajs/elysia/issues/1028) query array nuqs format in dynamic mode
- unwrap t.Import in dynamic mode

# 1.3.9 - 18 Aug 2025
Feature:
- [#932](https://github.com/elysiajs/elysia/issues/932) add `t.ArrayBuffer`, `t.Uint8Array`

Bug fix:
- [#459](https://github.com/elysiajs/elysia/issues/459) route prefix should give type error when prefix is not start with '/'
- [#669](https://github.com/elysiajs/elysia/issues/669) add nullable field to t.Nullable for OpenAPI 3.0 spec
- [#711](https://github.com/elysiajs/elysia/issues/711) set default headers for non-aot
- [#713](https://github.com/elysiajs/elysia/issues/713) NotFoundError doesn't call onAfterResponse hook
- [#771](https://github.com/elysiajs/elysia/issues/771) skip body parsing if Content-Type is present but body is not
- [#747](https://github.com/elysiajs/elysia/issues/747) mapResponse inside mapError override error value
- [#812](https://github.com/elysiajs/elysia/issues/812) check for minItems length before array validation
- [#833](https://github.com/elysiajs/elysia/issues/833) cookie signing doesn't work in dynamic mode
- [#859](https://github.com/elysiajs/elysia/issues/859) clean non-root additionalProperties
- [#924](https://github.com/elysiajs/elysia/issues/924) decode path param
- [#985](https://github.com/elysiajs/elysia/issues/924) Nullable accept options
- [#1028](https://github.com/elysiajs/elysia/issues/1028) string | string[] query parameter, reference array
- [#1120](https://github.com/elysiajs/elysia/issues/1120) cannot set multiple cookies when response is a file
- [#1124](https://github.com/elysiajs/elysia/issues/1124) validate url encoded query
- [#1158](https://github.com/elysiajs/elysia/issues/1158) prevent side-effect from guard merge
- [#1162](https://github.com/elysiajs/elysia/issues/1162) handle encoded space in array query string
- [#1267](https://github.com/elysiajs/elysia/issues/1267) parse without contentType headers throw Bad Request
- [#1274](https://github.com/elysiajs/elysia/issues/1274) support .use(undefined | false) for conditional plugin
- [#1276](https://github.com/elysiajs/elysia/issues/1276) mapResponse with set inference produce invalid instruction
- [#1268](https://github.com/elysiajs/elysia/issues/1268) using number instead of stringifed value for reporting validation error
- [#1288](https://github.com/elysiajs/elysia/issues/1288) handle array query string in dynamic mode
- [#1294](https://github.com/elysiajs/elysia/issues/1294) return status from `derive` and `resolve` shouldn't call `onError`
- [#1297](https://github.com/elysiajs/elysia/issues/1297), [#1325](https://github.com/elysiajs/elysia/pull/1325) fix HTML imported pages in compiled apps
- [#1319](https://github.com/elysiajs/elysia/pull/1319) fix array of plugin usage causes incorrect path aggregation
- [#1323](https://github.com/elysiajs/elysia/issues/1323) don't duplicate error from plugin
- [#1327](https://github.com/elysiajs/elysia/pull/1327) ensure that t.Date value is Date in Encode
- dynamic handle should handle named parser
- instanceof ElysiaCustomStatusResponse should return true when import from root Elysia module

Improvement:
- remove `finally` from compose
- `NotFoundError` should parse query if inferred
- [#853](https://github.com/elysiajs/elysia/issues/853) Bun Static response now handle pre-compute `onRequest`, and `onError`
- prettify ElysiaWS type
- export `ElysiaCustomStatusResponse`
- handle type-level status check in after response

Change:
- status no longer make value as readonly
- afterResponse now call after response by scheduling setImmediate
- update memoirist to 0.4.0
- update exact-mirror to 0.1.5

# 1.3.8 - 31 Jul 2025
Improvement:
- ElysiaFile doesn't inherits `set.headers` eg. cors
- [Web Standard] automatically set `Content-Type`, `Content-Range` of ElysiaFile

Bug fix:
- [#1316](https://github.com/elysiajs/elysia/pull/1316) fix context type when multiple macros are selected
- [#1306](https://github.com/elysiajs/elysia/pull/1306) preserve type narrowing in getSchemaValidator
- add `set` to `handleFile` when file is `ElysiaFile`
- [Web Standard] inherit set.status for `ElysiaFile`
- make `ElysiaAdapter.stop` optional

# 1.3.7 - 31 Jul 2025
Bug fix:
- [#1314](https://github.com/elysiajs/elysia/issues/1314) coerce TransformDecodeError to ValidationError
- [#1313](https://github.com/elysiajs/elysia/pull/1313) onRequest not firing
- [#1311](https://github.com/elysiajs/elysia/issues/1311) [Exact Mirror] handle property starts with a number
- [#1310](https://github.com/elysiajs/elysia/issues/1310) webSocket fails to connect when inside group and guard
- [#1309](https://github.com/elysiajs/elysia/issues/1309) encode is not called when using dynamic handler
- [#1304](https://github.com/elysiajs/elysia/issues/1304) remove response body from HTTP 101, 204, 205, 304, 307, 308

Change:
- update exact mirror to 0.1.3
- warn when stop is called instead of throwing an error

# 1.3.6 - 24 Jul 2025
Improvement:
- [#1263](https://github.com/elysiajs/elysia/pull/1263) bun adapter add qi to routes that need query from guard
- [#1270](https://github.com/elysiajs/elysia/pull/1270) add Symbol.dispose
- [#1089](https://github.com/elysiajs/elysia/pull/1089) add stop function to ElysiaAdapter type

Bug fix:
- [#1126](https://github.com/elysiajs/elysia/pull/1126) websocket errors not catching
- [#1281](https://github.com/elysiajs/elysia/issues/1281) automatically enforce additional properties in nested schema (eg. array)
- Dynamic handle decode signed cookie secret instead of accidental hardcoded value

# 1.3.5 - 16 Jun 2025
Bug fix:
- [#1255](https://github.com/elysiajs/elysia/issues/1255) regression in serving an imported HTML file
- [#1251](https://github.com/elysiajs/elysia/issues/1251) property 'status' does not exist onError function
- [#1247](https://github.com/elysiajs/elysia/pull/1247) ensure WebSockets get routed properly without AoT compilation
- [#1246](https://github.com/elysiajs/elysia/issues/1246) property 'timeout' does not exist on type 'Server'
- [#1245](https://github.com/elysiajs/elysia/issues/1245) error on onAfterHandle (no property 'response')
- [#1239](https://github.com/elysiajs/elysia/issues/1239) t.Files validator breaks for response schema
- [#1187](https://github.com/elysiajs/elysia/pull/1187), [#1169](https://github.com/elysiajs/elysia/issues/1169) websocket beforeLoad not being executed

# 1.3.4 - 3 Jun 2025
Feature:
- sse helper

Bug fix:
- [#1237](https://github.com/elysiajs/elysia/issues/1237) ws in a group merge error
- [#1235](https://github.com/elysiajs/elysia/issues/1235) errors not handled correctly in resolve hook on dynamic mode
- [#1234](https://github.com/elysiajs/elysia/issues/1234) optional path parameters can't follow required ones
- [#1232](https://github.com/elysiajs/elysia/issues/1232) t.Files fails with array of files

Change:
- When yield is not sse, content-type is set to either `text/plain` or `application/json` based on the response type

# 1.3.3 - 27 May 2025
Bug fix:
- mapResponseContext is not passed to compose
- await `ElysiaFile` when not using Bun
- export `adapter/utils`

# 1.3.2 - 27 May 2025
Feature:
- Support Bun native static response per method for Bun >= 1.2.14
- [#1213](https://github.com/elysiajs/elysia/issues/1213) trace.time is undefined in .trace() callback

Improvement:
- implement all universal type
- offload `AsyncGenerator`, `ReplaceFile` from Eden Treaty to `CreateEden`
- [#1223](https://github.com/elysiajs/elysia/issues/1223) infer `status(200)` response from handler if not specified
- [#1185](https://github.com/elysiajs/elysia/issues/1185) use non-greedy match for `isContextPassToFunction` to prevent false positive

# 1.3.1 - 8 May 2025
Bug fix:
- [#1200](https://github.com/elysiajs/elysia/issues/1200) limited Bun Router to supported method
- [#1199](https://github.com/elysiajs/elysia/issues/1199) object are not normalized when t.Transform is provided
- [#1198](https://github.com/elysiajs/elysia/issues/1198), [#1188](https://github.com/elysiajs/elysia/issues/1188), [#1186](https://github.com/elysiajs/elysia/issues/1186) exclude wildcard route from Bun router
- [#1197](https://github.com/elysiajs/elysia/issues/1197) leave incorrect union field as-is
- [#1195](https://github.com/elysiajs/elysia/issues/1195) invalid onAfterHandle typing
- [#1194](https://github.com/elysiajs/elysia/issues/1194) normalize array response
- [#1193](https://github.com/elysiajs/elysia/issues/1193) undefine value.schema.noValidate
- [#1192](https://github.com/elysiajs/elysia/issues/1192) using a macro inside a group does not call the handler when using the `precompile` option
- [#1190](https://github.com/elysiajs/elysia/issues/1190) derive and resolve handlers not being executed on WS context
- [#1189](https://github.com/elysiajs/elysia/issues/1189) Type Inference Issue with Eden Treaty Group Endpoints
- [#1185](https://github.com/elysiajs/elysia/issues/1185) path is missing from Context when Bun System Router is used
- [#1184](https://github.com/elysiajs/elysia/issues/1184) Missing `mapEarlyResponse` on Bun System Router

Change:
- update `exact-mirror` to `0.1.2`

# 1.3.0 - 5 May 2025
Feature:
- add `exactMirror`
- add `systemRouter` config
- `standalone Validator`
- add `Elysia.Ref` for referencing schema with autocompletion instead of `t.Ref`
- support Ref inside inline schema
- add sucrose cache
- new validation `t.Form`, `t.NoValidate`
- use `file-type` to check file type
- add `INVALID_FILE_TYPE` error
- add `sanitize` options

Improvement:
- `encodeSchema` now stable and enabled by default
- optimize types
- reduce redundant type check when using Encode
- optimize isAsync
- unwrap Definition['typebox'] by default to prevent unnecessary UnwrapTypeModule call
- Elysia.form can now be type check
- refactor type-system
- refactor `_types` into `~Types`
- using aot compilation to check for custom Elysia type, eg. Numeric
- refactor `app.router.static`, and move static router code generation to compile phase
- optimize memory usage on `add`, `_use`, and some utility functions
- improve start up time on multiple route
- dynamically create cookie validator as needed in compilation process
- reduce object cloning
- optimize start index for finding delimiter of a content type header
- Promise can now be a static response
- `ParseError` now keeps stack trace
- refactor `parseQuery` and `parseQueryFromURL`
- add `config` options to `mount`
- recompile automatically after async modules is mounted
- support macro on when hook has function
- support resolve macro on ws
- [#1146](https://github.com/elysiajs/elysia/pull/1146) add support to return web API's File from handler
- [#1165](https://github.com/elysiajs/elysia/pull/1165) skip non-numeric status codes in response schema validation
- [#1177](https://github.com/elysiajs/elysia/issues/1177) cookie does not sign when an error is thrown

Bug fix:
- `Response` returned from `onError` is using octet stream
- unintentional memory allocation when using `mergeObjectArray`
- handle empty space on Date query

Change:
- only provide `c.request` to mapResponse when `maybeStream` is true
- use plain object for `routeTree` instead of `Map`
- remove `compressHistoryHook` and `decompressHistoryHook`
- webstandard handler now return `text/plain` if not on Bun
- use non const value for `decorate` unless explicitly specified
- `Elysia.mount` now set `detail.hide = true` by default

Breaking Change:
- remove `as('plugin')` in favor of `as('scoped')`
- remove root `index` for Eden Treaty
- remove `websocket` from `ElysiaAdapter`
- remove `inference.request`

# 1.2.25 - 6 Mar 2025
Bug fix:
- [#1108](https://github.com/elysiajs/elysia/issues/1108) use validation response instead of return type when schema is provided
- [#1105](https://github.com/elysiajs/elysia/pull/1105), [#1003](https://github.com/elysiajs/elysia/issues/1003) invalid parsing body with missed fields if used object model

# 1.2.24 - 2 Mar 2025
Bug fix:
- 200 object response is not inferring type in type-level
- [#1091](https://github.com/elysiajs/elysia/issues/1091) route is not defined when using trace

# 1.2.23 - 25 Feb 2025
Bug fix:
- [#1087](https://github.com/elysiajs/elysia/pull/1087) websocket to parse string array
- [#1088](https://github.com/elysiajs/elysia/pull/1088) infinite loop when inference body is empty

# 1.2.22 - 24 Feb 2025
Bug fix:
- [#1074](https://github.com/elysiajs/elysia/pull/1074) hasTransform doesn't detect Transform on root
- [#873](https://github.com/elysiajs/elysia/issues/873#issuecomment-2676628776) encode before type check

# 1.2.21 - 22 Feb 2025
Bug fix:
- [#671](https://github.com/elysiajs/elysia/issues/671#issuecomment-2676263442) Transform inside t.Intersect isn't detected

# 1.2.20 - 22 Feb 2025
Bug fix:
- [#671](https://github.com/elysiajs/elysia/issues/671#issuecomment-2675777040) Transform query schema check fails
- model type

# 1.2.19 - 22 Feb 2025
Bug fix:
- [#1078](https://github.com/elysiajs/elysia/issues/1078) array string default to '[]' instead of undefined

# 1.2.18 - 22 Feb 2025
Bug fix:
- duplicated static route may cause index conflict resulting in incorrect route

# 1.2.17 - 21 Feb 2025
Bug fix:
- `.mount` doesn't return pass entire request

# 1.2.16 - 21 Feb 2025
Improvement:
- `AfterHandler` infer response type

Change:
- [#1068](https://github.com/elysiajs/elysia/issues/1068) update `@sinclair/typebox` to `0.34.27`

Bug fix:
- [#1075](https://github.com/elysiajs/elysia/issues/1075) nested async plugins mismatch routes to handlers
- [#1073](https://github.com/elysiajs/elysia/issues/1073) file type validation not working
- [#1070](https://github.com/elysiajs/elysia/issues/1070) .mount is mutating the incoming request method
- mount path is incorrect when using prefix with trailing `*`
- [#873](https://github.com/elysiajs/elysia/issues/873) add `experimental.encodeSchema` for custom `Transform` Encode type

# 1.2.15 - 19 Feb 2025
Bug fix:
- [#1067](https://github.com/elysiajs/elysia/issues/1067) recompile async plugin once registered
- [#1052](https://github.com/elysiajs/elysia/issues/1052) webSocket errors not getting catched by error handler
- [#1038](https://github.com/elysiajs/elysia/issues/1038) incorrect type inference with deferred modules leads to TypeErrors in runtime
- [#1015](https://github.com/elysiajs/elysia/issues/1015) using a model by name in route query leads to type mispatch, yet validation succeeds if doesn't use Ref
- [#1047](https://github.com/elysiajs/elysia/issues/1047) ampersand in URL search params is discarded
- detect `Transform` inside `t.Array` in `hasTransform`

Improvement:
- add test cases for `hasTransform`
- `hasTransform` now supports Union, Intersect
- remove redundant `decodeURIComponent` in nested query

# 1.2.14 - 17 Feb 2025
Feature:
- parse nuqs string array format if query is specified as `t.Array(t.String())`

Improvement:
- handle recursive nested async plugin
- Response now handle proxy streaming
- [#971](https://github.com/elysiajs/elysia/issues/971) wrap import("fs/promises") AND wrap import("fs") in try-catch to avoid error (silly me, tee-hee~)
- handle nested array property swap for `replaceSchemaType`

Breaking Change:
- [Internal] `Elysia.modules` now return void

# 1.2.13 - 16 Feb 2025
Improvement:
- [#977](https://github.com/elysiajs/elysia/pull/977) use Registry instead of TypeSystem
- remove redundant switch-case for path mapping when strictPath is disabled and path is overlapped
- remove redundant allocation for nativeStaticHanlder when strictPath path is overlapped

Bug fix:
- [#1062](https://github.com/elysiajs/elysia/pull/1062) correctly set t.Date() defaults
- [#1050](https://github.com/elysiajs/elysia/issues/1050) app.onRequest(ctx => {ctx.server}): Can't find variable: getServer
- [#1040](https://github.com/elysiajs/elysia/pull/1040) undefined route context on aot=false
- [#1017](https://github.com/elysiajs/elysia/pull/1017) replace t.Number() for Type.Integer()
- [#976](https://github.com/elysiajs/elysia/pull/976) error responses with aot: false
- [#975](https://github.com/elysiajs/elysia/pull/975) await nested async plugins
- [#971](https://github.com/elysiajs/elysia/issues/971) wrap import("fs/promises") in try-catch to avoid error
- [discord](https://discord.com/channels/1044804142461362206/1289400305506844672/1289400305506844672) file format doesn't check for '*' format

# 1.2.12 - 4 Feb 2025
Bug fix:
- warn when non-existing macro is used
- parser doesn't generate optimize instruction

# 1.2.11 - 1 Feb 2025
Feature:
- Reduce memory usage:
	- Compressed lifecycle event
	- Avoid unnecessary declaration in compose.ts
	- Lazily build radix tree for dynamic router

Change:
- Update TypeBox to 0.34.15

Bug fix:
- [#1039](vhttps://github.com/elysiajs/elysia/issues/1039) Elysia fails to start with an error inside its own code when using decorate twice with Object.create(null)
- [#1005](https://github.com/elysiajs/elysia/issues/1005) Parsing malformed body with NODE_ENV 'production' results in UNKNOWN error
- [#1037](https://github.com/elysiajs/elysia/issues/1037) Validation errors in production throw undefined is not an object (evaluating 'error2.schema')
- [#1036](https://github.com/elysiajs/elysia/issues/1036) Support Bun HTML import

# 1.2.10 - 5 Jan 2025
Feature:
- add shorthand property for macro function

Improvement:
- use `deuri` instead of `fast-decode-uri-component`
- [#985](https://github.com/elysiajs/elysia/issues/985) MaybeEmpty and Nullable should have options args

Bug fix:
- Macro function doesn't inherits local/scoped derive and resolve in type-level

# 1.2.9 - 28 Dec 2024
Bug fix:
- Resolve macro unintentionally return instead of assign new context

# 1.2.8 - 27 Dec 2024
Bug fix:
- [#966](https://github.com/elysiajs/elysia/issues/966) generic error somehow return 200

# 1.2.7 - 27 Dec 2024
Bug fix:
- macro doesn't work with guard
- [#981](https://github.com/elysiajs/elysia/issues/981) unable to deference schema, create default, and coerce value
- [#966](https://github.com/elysiajs/elysia/issues/966) `error`'s value return as-if when thrown
- [#964](https://github.com/elysiajs/elysia/issues/964) InvalidCookieSignature errors are not caught by onError
- [#952](https://github.com/elysiajs/elysia/issues/952) onAfterResponse does not provide mapped response value unless aot is disabled
- `mapResponse.response` is `{}` if no response schema is provided
- Response doesn't reconcile when handler return `Response` is used with `mapResponse`
- `onError` now accepts `error` as `number` when `Elysia.error` is thrown (but not returned)

# 1.2.6 - 25 Dec 2024
Bug fix:
- mapResponse with onError caused compilation error

# 1.2.5 - 25 Dec 2024
Bug fix:
- define universal/file in package export

# 1.2.4 - 25 Dec 2024
Bug fix:
- performance regression from eager access abortSignal

# 1.2.3 - 25 Dec 2024
Bug fix:
- [#973](https://github.com/elysiajs/elysia/issues/973) Parsing malformed body results in `UNKNOWN`-Error instead of `ParseError`
- [#971](https://github.com/elysiajs/elysia/issues/971) remove top level import, use dynamic import instead
- [#969](https://github.com/elysiajs/elysia/issues/969) Invalid context on `.onStart`, `.onStop`
- [#965](https://github.com/elysiajs/elysia/issues/965) [Composer] failed to generate optimized handler. Unexpected identifier 'mapCompactResponse'
- [#962](https://github.com/elysiajs/elysia/pull/962) fix schema default value when AOT is of
- decorator name with space is not working

# 1.2.2 - 24 Dec 2024
Bug fix:
- conditional import and require

# 1.2.1 - 23 Dec 2024
Bug fix:
- conditional import for fs
- object macro parameter maybe array
- optional return for macro

# 1.2.0 - 23 Dec 2024
Feature:
- Commitment to Universal Runtime Support
    - Node Adapter
    - Web Standard Adapter
    - Bun Adapter
    - Universal Utilities
- Name parser
- Add resolve support to Macro
- Improve WebSocket
    - Support ping, pong and latest Bun feature
    - Match type declaration with Bun
    - Support for return, yield
    - Match Context type
    - Performance Improvement
        - Entire rewrite
        - bind over getter return
- Infer 422 validation
- Compilation minification
- Validation Stuff
    - t.MaybeArray
- Typebox Module & Nested model
    - Inline module

Improvement:
- Memory Usage
    - [Internal] Register loosePath in compilation process to reduce memory usage and reduce registration time from O(2n) to O(n)
- Try to accept and coerce different version of Elysia plugin
- Event Listener now infers path parameter automatically based on scope
- Add ‘scoped’ to bulk `as` for casting type to ‘scoped’ similar to ‘plugin’

Change:
- Update `cookie` to 1.0.1
- Update TypeBox to 0.33
- `content-length` now accept number

Breaking Change:
- [Internal] Remove router internal property static.http.staticHandlers
- [Internal] Router history compile now link with history composed

# 1.1.27 - 23 Dec 2024
Bug fix:
- [#963](https://github.com/elysiajs/elysia/pull/963) array parser on query string when AOT is off
- [#961](https://github.com/elysiajs/elysia/pull/961) literal handler when AOT is off

# 1.1.26 - 4 Dev 2024
Bug fix:
- [#907](https://github.com/elysiajs/elysia/issues/907), [#872](https://github.com/elysiajs/elysia/issues/872), [#926](https://github.com/elysiajs/elysia/issues/926) BooleanString is not behave correctly if property is not provided
- [#929](https://github.com/elysiajs/elysia/issues/929) Non-ASCII characters cause querystring index to be incorrectly slice
- [#912](https://github.com/elysiajs/elysia/issues/912) handle JavaScript date numeric offset

# 1.1.25 - 14 Nov 2024
Bug fix:
- [#908](https://github.com/elysiajs/elysia/pull/908) boolean-string converted to string
- [#905](https://github.com/elysiajs/elysia/pull/905) avoid response normailization side effects

Change:
- don't minify identifiers in bun bundle

# 1.1.24 - 31 Oct 2024
Security:
- [#891](https://github.com/elysiajs/elysia/pull/891) Upgrade Cookie to 0.7.x to fix CVE-2024-47764

Bug fix:
- [#885](https://github.com/elysiajs/elysia/pull/885) unwrap transform errors
- [#903](https://github.com/elysiajs/elysia/pull/903) typebox object schemas without properties key

# 1.1.23 - 22 Oct 2024
Bug fix:
- Handle object with `.then` even if it's not promise (looking at you, Drizzle)

# 1.1.22 - 13 Oct 2024
Bug fix:
- Fix `set-cookie` to resent if value is accessed even without set

# 1.1.21 - 13 Oct 2024
Improvement:
- infer 200 response from handle if not specified

# 1.1.20 - 10 Oct 2024
Bug fix:
- merge guard and not specified hook responses status

# 1.1.19 - 7 Oct 2024
Bug fix:
- unable to return `error` from derive/resolve

# 1.1.18 - 4 Oct 2024
Breaking change:
- remove automatic conversion of 1-level deep object with file field to formdata
	- migration: wrap a response with `formdata`
- (internal): remove `ELYSIA_RESPONSE` symbol
- (internal) `error` now use `class ElysiaCustomStatusResponse` instead of plain object

Improvement:
- Optimize `object type` response mapping performance

# 1.1.17 - 29 Sep 2024
Change:
- Coerce number to numeric on body root automatically
- Coerce boolean to booleanString on body root automatically

Bug fix:
- [#838](https://github.com/elysiajs/elysia/issues/838) invalid `onAfterResponse` typing
- [#855](https://github.com/elysiajs/elysia/issues/855) Validation with Numeric & Number options doesn't work
- [#843](https://github.com/elysiajs/elysia/issues/843) Resolve does not work with aot: false

# 1.1.16 - 23 Sep 2024
Bug fix:
- separate between `createStaticHandler` and `createNativeStaticHandler` for maintainability
- performance degradation using inline fetch on text static response and file

# 1.1.15 - 23 Sep 2024
Bug fix:
- `createStaticResponse` unintentionally mutate `set.headers`

# 1.1.14 - 23 Sep 2024
Feature:
- add auto-completion to `Content-Type` headers

Bug fix:
- exclude file from Bun native static response until Bun support
- set 'text/plain' for string if no content-type is set for native static response

# 1.1.13 - 18 Sep 2024
Feature:
- [#813](https://github.com/elysiajs/elysia/pull/813) allow UnionEnum to get readonly array by @BleedingDev

Bug fix:
- [#830](https://github.com/elysiajs/elysia/issues/830) Incorrect type for ws.publish
- [#827](https://github.com/elysiajs/elysia/issues/827) returning a response is forcing application/json content-type
- [#821](https://github.com/elysiajs/elysia/issues/821) handle "+" in query with validation
- [#820](https://github.com/elysiajs/elysia/issues/820) params in hooks inside prefixed groups are incorrectly typed never
- [#819](https://github.com/elysiajs/elysia/issues/819) setting cookie attribute before value cause cookie attribute to not be set
- [#810](https://github.com/elysiajs/elysia/issues/810) wrong inference of response in afterResponse, includes status code

# 1.1.12 - 4 Sep 2024
Feature:
- setup provenance publish
- [#808](https://github.com/elysiajs/elysia/pull/808) add UnionEnum type with JSON schema enum usage
- [#807](https://github.com/elysiajs/elysia/pull/807) add closeActiveConnections to Elysia.stop()

Bug fix:
- [#808](https://github.com/elysiajs/elysia/pull/808) ArrayString type cast as Object instead of Array
- config.nativeStaticResponse is not defined

# 1.1.11 - 1 Sep 2024
Feature:
- native Bun static response
	- can be disabled by setting `app.config.nativeStaticResponse = false`
- [#93](https://github.com/elysiajs/elysia/issues/93) export TypeSystemPolicy
- [#752](https://github.com/elysiajs/elysia/issues/752) tye coercion on dynamic mode

Bug fix:
- [#332](https://github.com/elysiajs/elysia/issues/332) mount() does not preserve body when fetching through http server
- Using as('plugin') cast cause derive key to be unknown

# 1.1.10 30 Aug 2024
Bug fix:
- incorrect named export 'fasti-querystring' to 'fast-querystring'

# 1.1.9 - 28 Aug 2024
Change:
- getter fields no longer stringified to JSON by default on returning response

Bug fix:
- [#796](https://github.com/elysiajs/elysia/issues/796) ValueClone: Unable to clone value after 1.1.8 update
- [#795](https://github.com/elysiajs/elysia/issues/795) Broken Dates after 1.1.8 update
- [#793](https://github.com/elysiajs/elysia/issues/793) Unable to delete property. t.File()

# 1.1.8 - 27 Aug 2024
Feature:
- [#748](https://github.com/elysiajs/elysia/issues/748) add standardHostname config

Bug fix:
- [#787](https://github.com/elysiajs/elysia/issues/787) [#789](https://github.com/elysiajs/elysia/issues/789) [#737](https://github.com/elysiajs/elysia/issues/737) Unexpected TypeError on NODE_ENV=production in mapValueError
- [#793](https://github.com/elysiajs/elysia/issues/793) unable to delete property t.File()
- [#780](https://github.com/elysiajs/elysia/issues/780) error from sending empty body multipart/form-data
- [#779](https://github.com/elysiajs/elysia/issues/779) custom errors thrown in onRequest are not usable when caught in onError
- [#771](https://github.com/elysiajs/elysia/issues/771) error from body-parser when sent Content-Type header without body
- [#679](https://github.com/elysiajs/elysia/issues/679) plugin registered by async inline function don't work
- [#670](https://github.com/elysiajs/elysia/issues/670) support for classes and getter fields

# 1.1.7 - 19 Aug 2024
Bug fix:
- `parseQuery` is not parsing array on body

Change:
- rename `parseQuery` to `parseQueryFromURL`
- export fast-querystring.js path

# 1.1.6 - 12 Aug 2024
Feature:
- [#763](https://github.com/elysiajs/elysia/pull/763) add hide in detail to hide route from OpenAPI/swagger
- add streaming support for fetch proxy

Bug fix:
- [#776](https://github.com/elysiajs/elysia/issues/776) custom errors throw in onRequest do not get proper code set in onError

# 1.1.5 - 2 Aug 2024
Feature:
- refactor fastQuerystring using switch and bitwise flag

Bug fix:
- sucrose: invalid separateFunction on minified async function
- [#758](https://github.com/elysiajs/elysia/issues/758) guard doesn't apply cookie schema

# 1.1.4 - 23 Jul 2024
Feature:
- [#718](https://github.com/elysiajs/elysia/pull/718) implement normalization support for class instances with getter functions

Bug fix:
- removeColonAlias accidentally slice -2 end index for last parameter
- [#726](https://github.com/elysiajs/elysia/pull/726) lazy instantiation of `stringToStructureCoercions`
- [#750](https://github.com/elysiajs/elysia/issues/750) Cookie: Right side of assignment cannot be destructured
- [#749](https://github.com/elysiajs/elysia/issues/749) Query params following an array query are parsed as array items
- [#751](https://github.com/elysiajs/elysia/issues/751) Dynamic mode response failed if null or undefined value is returned
- [#741](https://github.com/elysiajs/elysia/issues/741) stream stringify object

# 1.1.3 - 17 Jul 2024
Change:
- sucrose: exact inference name
- use `mapResponse` instead of `mapCompactResponse` for stream
	- [#727](https://github.com/elysiajs/elysia/issues/727)
- defers first stream execution before returning response
	- [#729](https://github.com/elysiajs/elysia/issues/729)
- [#722](https://github.com/elysiajs/elysia/issues/722) derive context is not passed to onError

Bug fix:
- `onError` with scope not being able to infer context type

# 1.1.2 - 16 Jul 2024
Bug fix:
- [#724](https://github.com/elysiajs/elysia/issues/724), [bun#12594](https://github.com/oven-sh/bun/issues/12594) sucrose: possibly fix `bun build --compile` not being able to infer first, and last context parameter
- derive is being override by resolve in certain function
	- [#722](https://github.com/elysiajs/elysia/issues/722) Type error with global `app.derive` followed by onError
- params on `onError` is now `{ [key in string]: string }` instead of `never`
- [#721](https://github.com/elysiajs/elysia/issues/721) unexpected isContextPassToFunction: minified whitespace of arrow function causing inaccurate separateFunction

# 1.1.1 - 16 Jul 2024
Breaking Change:
- parse query as `string` instead of `string | string[]` unless specified

# 1.1.0 - 16 Jul 2024
Feature:
- Trace v2
- Normalization is on by default
- Data type coercion
- Guard as, bulk as cast
- Response status coercion
- Optional path parameter
- Generator response stream

Breaking Change:
- Parse value as string for all validators unless explicitly specified.
    - See [50a5d92](https://github.com/elysiajs/elysia/commit/50a5d92ea3212c5f95f94552e4cb7d31b2c253ad), [44bf279](https://github.com/elysiajs/elysia/commit/44bf279c3752c6909533d19c83b24413d19d27fa).
    - Remove objects auto-parsing in query unless explicitly specified via query
   	- Except query string as defined in RFC 3986, TLDR; query string could be either string or array of string.
- Rename `onResponse` to `onAfterResponse`
- [Internal] Remove $passthrough in favor of toResponse
- [Internal] UnwrapRoute type now always resolve with status code

Improvement:
- Add auto-complete for `set.headers`
- Add `server` property
- `onError` supports array function
- Parse query object with and without schema
- Sucrose: improve isContextPassToFunction, and extractMainParameter stability
- Add `replaceSchemaType`
- Add `route` to `context`
- Optimize recursive MacroToProperty type
- Parse query array and object
- Optimize code path for `composeGeneralHandler`
- Add debug report on compiler panic
- Reduce memory usage of route registration ~36% on large codebase
    - Reduce compilation code path
    - Remove trace inference
    - Reduce router compilation code path
    - removing route handler compilation cache (st${index}, stc${index})
- Add undefined union to cookie in case if cookie is not present
- Optimize response status resolve type inference

Change:
- Deprecated `ObjectString` for parsing array
- Using `Cookie<unknown>` instead of `Cookie<any>` if schema is not defined
- Remove prototype poluation from hook
- remove static analysis for query name
- remove query replace '+' in favor removing static query analysis
- mapResponse is now called in error event
- reconcilation decorator in type level

Bug fix:
- Normalize headers accidentally use query validator check instead
- `onError` missing trace symbol
- Headers validator compilation is not cached
- Deduplicate macro propagation
- Websocket in nested group now work
- Error response is not check unless successful status code is provided

# 1.0.27 - 2 Jul 2024
Bug fix:
- [#640](https://github.com/elysiajs/elysia/issues/640) Unable to access root level macros in plugins
- [#606](https://github.com/elysiajs/elysia/issues/606) Object encoding in query parameters

# 1.0.26 - 30 Jun 2024
Bug fix:
- mapResponse is not called on beforeHandle, and afterHandle

# 1.0.25 - 21 Jun 2024
Bug fix:
- type is resolved as `File` if `@types/bun` is not installed when using with Eden Treaty

# 1.0.24 - 18 Jun 2024
Bug fix:
- `derive`, `resolve` support void return
- [#677](https://github.com/elysiajs/elysia/issues/677) Query params validation for array of string fail

# 1.0.23 - 9 Jun 2024
Feature:
- add `toResponse` for mapping custom response
- [#606](https://github.com/elysiajs/elysia/issues/606) Object encoding in query parameters

Bug fix:
- [#654](https://github.com/elysiajs/elysia/pull/654) set correct normalization behavior for addtional properties
- [#649](https://github.com/elysiajs/elysia/pull/649) cookie decode value might be null
- [#664](https://github.com/elysiajs/elysia/issues/664) "default" option is not being applied on validation
- [#656](https://github.com/elysiajs/elysia/issues/656) ctx.query doesn't work in some case
    - set forceDynamicQuery to true by default
- [#658](https://github.com/elysiajs/elysia/issues/658) aot does not recognize the use of ctx.body within a try catch
- [#630](https://github.com/elysiajs/elysia/issues/630) accessing ctx.query directly breaks the object

# 1.0.22 - 23 May 2024
Breaking Change:
- set default cookie path to `/`

Feature:
- add `form` utility for returning explicit formdata
- add object with image to return as `formdata`

Bug fix:
- return `Bun.file` by specifying `t.File()` and `t.Object({ any: t.File() })` as a response

# 1.0.21 - 21 May 2024
Breaking Change:
- `t.type({ error })` now accepts `(error: ({ type, validator, value, errors }) => unknown)` instead of `(error: (type, validator, value) => unknown)`

Improvement:
- `t.type({ error })` accepts `string | number | boolean | Object` instead of `string`
- `t.type({ error })` return `string | number | boolean | Object | void` instead of `string`
- add `errors: ValueError[]` to `t.type({ error({ errors }) {} })`

Bug fix:
- [#644](https://github.com/elysiajs/elysia/issues/644) redirect doesn't work with `aot: false`
- [#641](https://github.com/elysiajs/elysia/issues/641) cookie schema validation doesn't work with `aot: true`
- [#615](https://github.com/elysiajs/elysia/issues/615) highlight derive and resolve when using `onError`

# 1.0.20 - 13 May 2024
Bug fix:
- macro is not inherits inside group

# 1.0.19 - 13 May 2024
Bug fix:
- remove set.clone spread operator for mapping Response

# 1.0.18 - 11 May 2024
Feature:
- add support for partitioned cookie

Bug fix:
- recursive MacroToProperty type on unknown macro

# 1.0.17 - 9 May 2024
Improvement:
- add context.url to get full URL string (including query)
- reduce query parsing instruction

# 1.0.16 - 2 May 2024
Bug fix:
- [ratelimit#28](https://github.com/rayriffy/elysia-rate-limit/issues/28) trace hang when using server-timing with rate-limit plugin

# 1.0.15 - 27 Apr 2024
Feature:
- add `redirect` function to `Context`

Improvement:
- sucrose: remove unreachable query bracket check, reduce bracket instruction
- sucrose: query accessor keyword check at initialization instead of in loop
- sucrose: remove accessor check
- sucrose: skip query check for immediate return

Change:
- sucrose: add `isArrowReturn` to `separateFunction`
- sucrose: skip inference queries check if `query` is not found

Change:
- allow custom parser when `type` is specified
- add `contentType` to context
- soft deprecate `contentType` as 2nd `parse` parameter

Bug fix:
- [#622](https://github.com/elysiajs/elysia/issues/622) sucrose: mistake cookie for query
- duplicate format found
- using `parse`, `type`, `body` generate invalid syntax

# 1.0.14 - 22 Apr 2024
Improvement:
- [#596](https://github.com/elysiajs/elysia/pull/596) account for 20x response status schemas for type safety

Bug fix:
- [#615](https://github.com/elysiajs/elysia/issues/615)
- [588](https://github.com/elysiajs/elysia/issues/588) separate async derive/resolve function doesn't get await
- primitive thrown result in invalid type

# 1.0.12 - 5 Apr 2024
Improvement:
- export `InferContext` and `InferHandler`

Bug fix:
- remove accidental `console.log` in `compile`

# 1.0.12 - 5 Apr 2024
Feature:
- add `InferContext`

Bug fix:
- returning null with response validation cause error

# 1.0.11 - 2 Apr 2024
Bug fix:
- possibly fix for "Duplicate type kind 'Files' detected"
- add ajv-formats
- [#562](https://github.com/elysiajs/elysia/pull/575) %26 (&) to be interpreted as & (query separator)

# 1.0.10 - 30 Mar 2024
Bug fix:
- [ServerTiming#1](https://github.com/elysiajs/elysia-server-timing/issues/1) late beforeHandle on set trace inference doesn't produce exit instruction

# 1.0.9 - 25 Mar 2024
Feature:
- `Elysia.config.detail` constructor
- shorthand `Elysia.tags` to constructor, `LocalHook`
- guard inherits detail

Bug fix:
- inference link on `precompile: false` creating unnecessary instruction

# 1.0.8 - 25 Mar 2024
Feature:
- [#562](https://github.com/elysiajs/elysia/pull/562) add `normalize` config

Improvement:
- Scope cookie instruction to route level instead of global config
- [#557](https://github.com/elysiajs/elysia/pull/557) cache tsc buildinfo for running faster
- [#551](https://github.com/elysiajs/elysia/pull/551) use AnyElysia instead of inline Elysia<any>

Bug fix:
- [#564](https://github.com/elysiajs/elysia/pull/564) Fixing "ReadableStream is locked"
- [#552](https://github.com/elysiajs/elysia/pull/552) fix: shift promise in PromiseGroup even when rejected

# 1.0.7 - 20 Mar 2024
Feature:
- add Elysia.propagate to propagate hook type from 'local' to 'scoped'

Improvement:
- remove function.$elysia
- remove function extension

Bug fix:
- duplicate macro call
- [#548](https://github.com/elysiajs/elysia/issues/548) additional case for "accessing all query params using property name (ctx.query) doesn't work anymore"
- [#599](https://github.com/elysiajs/elysia/issues/559) plugin with scoped settings not functioning correctly

# 1.0.6 - 20 Mar 2024
Bug fix:
- inline function doesn't propagate correctly on type level

# 1.0.5 - 19 Mar 2024
Improvement:
- using regex for date pattern matching before using new Date validation
- using tsc to emit declaration file instead of tsup
- add `mapResponse` to MacroManager

Bug fix:
- Ephemeral and Volatile type isn't recognize by MacroManager
- inline guard cookie doesn't apply to local instance

# 1.0.4 - 18 Mar 2024
Improvement:
- resolve, derive soundness

# 1.0.3 - 18 Mar 2024
Improvement:
- Reduce instruction for static resource

Bug fix:
- Fix returning mulitple status code using `error` doesn't accept the response

# 1.0.2 - 18 Mar 2024
Feature:
- add `scoped` support for `derive` and `resolve`

Improvement:
- Type soundness
- type inference performance improvement

# 1.0.1 - 18 Mar 2024
Improvement:
- `mapHandler` now check passthrough once instead of twice
- exclude return type of`ELYSIA_RESPONSE` type from `derive` and `resolve`
- throw error if `error` is return in `derive` and `resolve`
- handle `return error` on `transform`
- [#502](https://github.com/elysiajs/elysia/pull/502) merge response schema from parent scope

Bug fix:
- explicit `type: 'json'` with body schema throw unexpected `body.Check` is not a function
- [#549](https://github.com/elysiajs/elysia/pull/549) await the .modules of nested Elysia instances
- [#548](https://github.com/elysiajs/elysia/issues/548) Accessing all query params using property name (ctx.query) doesn't work anymore

# 1.0.0 - 16 Mar 2024
Improvement:
- fine-grained reactive cookie
- using single source of truth for cookie
- macro support for websocket
- add `mapResolve`
- add `{ as: 'global' | 'scoped' | 'local' }` to lifecycle event
- add ephemeral type
- inline `error` to handler
- inline `error` has auto-completion and type checking based on status code
- handler now check return type of `error` based on status code
- utility `Elysia._types` for types inference
- [#495](https://github.com/elysiajs/elysia/issues/495) Provide user friendly error for failed parse
- handler now infers return type for error status for Treaty
- `t.Date` now allow stringified date
- improves type test case
- add test case for all life-cycle
- resolve, mapResolve, derive, mapDerive use ephemeral type to scope down accurately
- inference query dynamic variable

Breaking Change:
- [#513](https://github.com/elysiajs/elysia/issues/513) lifecycle is now local first

Change:
- group private API property
- move `Elysia.routes` to `Elysia.router.history`
- detect possible json before return
- unknown response now return as-is instead of JSON.stringify()
- change Elysia validation error to JSON instead of string
- static content evalute hook JIT instead of AOT

Bug fix:
- [#466](https://github.com/elysiajs/elysia/issues/466) Async Derive leaks request context to other requests if `aot: true`
- [#505](https://github.com/elysiajs/elysia/issues/505) Empty ObjectString missing validation inside query schema
- [#503](https://github.com/elysiajs/elysia/issues/503) Beta: undefined class when using decorate and derive
- onStop callback called twice when calling .stop
- mapDerive now resolve to `Singleton['derive']` instead of `Singleton['store']`
- `ValidationError` doesn't return `content-type` as `application/json`
- validate `error(status, value)` validate per status
- derive/resolve always scoped to Global
- duplicated onError call if not handled
- [#516](https://github.com/elysiajs/elysia/issues/516) server timing breaks beforeHandle guards
- cookie.remove() doesn't set correct cookie path

# 0.8.17 - 12 Feb 2024
Feature:
- [#474](https://github.com/elysiajs/elysia/pull/474) Numeric Cookie with length >= 16 cant be parsed to number
- [#476](https://github.com/elysiajs/elysia/pull/476) Using a query key that contains a hyphen or a dot raises a SyntaxError
- [#460](https://github.com/elysiajs/elysia/pull/460)
    - [#458](https://github.com/elysiajs/elysia/pull/458) Multiple scoped plugins do not register routes
    - [#457](https://github.com/elysiajs/elysia/pull/457) Elysia arguments scoped and prefix do not work at the same time

Change:
- [#472](https://github.com/elysiajs/elysia/pull/472) Move documentation issue template to documentation repository

# 0.8.16 - 6 Feb 2024
Feature:
- [#448](https://github.com/elysiajs/elysia/pull/448) BooleanString - @bogeychan

Bug fix:
- [#451](https://github.com/elysiajs/elysia/pull/464) handle spread operator use on possible null or undefined
- [#460](https://github.com/elysiajs/elysia/pull/460)
    - [#457](https://github.com/elysiajs/elysia/pull/457) scoped plugin instances now respect the prefix property
    - [#458](https://github.com/elysiajs/elysia/pull/458) adding a second scoped plugin does not unmount the route handler of a previously added scoped instance anymore.

# 0.8.15 - 30 Jan 2024
Bug fix:
- [#451](https://github.com/elysiajs/elysia/issues/451) macro does not run when it should (macro deduplication)
- [#450](https://github.com/elysiajs/elysia/issues/450) Local hook parse doesn't get executed with `aot: false`

# 0.8.14 - 26 Jan 2024
Bug fix:
- types are missing in `exports.*`
- [#441](https://github.com/elysiajs/elysia/issues/441) Vite doesn't get bundle without main

# 0.8.13 - 26 Jan 2024
Bug fix:
- types is not import
- bun build regression on export * from '@sinclair/typebox/system'
- update memoirist to use mjs

# 0.8.12 - 26 Jan 2024
Change:
- using .mjs for es module

# 0.8.11 - 26 Jan 2024
Change:
- using tsup instead of swc
- [#441](https://github.com/elysiajs/elysia/issues/441) remove nanoid, using web crypto randomInt instead

Bug fix:
- [#446](https://github.com/elysiajs/elysia/pull/446) numeric string check to use Number instead of parseInt
- [#445](https://github.com/elysiajs/elysia/pull/445) empty body custom response when set.headers is empty

# 0.8.10 - 24 Jan 2024
Bug fix:
- [#440](https://github.com/elysiajs/elysia/pull/440) query params with + sign did not get converted
- [#433](https://github.com/elysiajs/elysia/pull/433) remove crypto, unblock vite bundling, cloudflare worker support
- [#422](https://github.com/elysiajs/elysia/pull/422) add check for instanceof if constructor.name doesn't match

# 0.8.9 - 11 Jan 2024
Bug fix:
- macro panic

# 0.8.8. - 2 Jan 2024
Bug fix:
- Add TypeBox back to Bun bundle

# 0.8.7 - 1 Jan 2024
Improvement:
- [#385](https://github.com/elysiajs/elysia/issues/385) If error is instanceof Response, respond with it

Bug fix:
- onRequest doesn't early return
- handle thrown error function
- [#373](https://github.com/elysiajs/elysia/issues/373) cookie is not set when File is return
- [#379](https://github.com/elysiajs/elysia/issues/379) WebSocket: Sending a space character ' ' receives 0
- [#317](https://github.com/elysiajs/elysia/issues/317) Exclude TypeBox from bundling

# 0.8.6. - 29 Dec 2023
Bug fix:
- body without default value thrown Object.assign error

# 0.8.5. - 27 Dec 2023
Bug fix:
- Bun entry point

# 0.8.4. - 27 Dec 2023
Bug fix:
- macro caused an Object.entries cannot be undefined
- `mapResponse` and `afterHandle` missing decorators

# 0.8.3. - 23 Dec 2023
Bug fix:
- add early return on `isContextPassToFunction` for static content to prevent invalid regex

# 0.8.2 - 23 Dec 2023
Bug fix:
- `ctx.path` and `ctx.qi` is missing when using `onRequest`

# 0.8.1 - 23 Dec 2023
Bug fix:
- `be` is undefined when using `afterResponse` with `mapResponse`

# 0.8.0 - 23 Dec 2023
Feature:
- `headers` initialization function
- macro
- static content
- default property
- error function
- add stack trace to plugin checksum configurable by `config.analytic` (default to false)
- new life-cycle
    - `resolve`: derive after validation
    - `mapResponse`: custom response mapping

Improvement:
- lazy query reference
- add content-range header to `File` and `Blob` by default if etag is not used
- update TypeBox to 0.32
- override lifecycle response of `be` and `af`

Breaking Change:
- `afterHandle` no longer early return

Change:
- change validation response to JSON
- differentiate derive from `decorator['request']` as `decorator['derive']`
- `derive` now don't show infer type in onRequest

Bug fix:
- remove `headers`, `path` from `PreContext`
- remove `derive` from `PreContext`
- Elysia type doesn't output custom `error`
- `onStart` doesn't reflect server

# 0.7.31 - 9 Dec 2023
Improvement:
- [#345](https://github.com/elysiajs/elysia/pull/345) add font to `SchemaOptions`
- Update `@types/cookie` to `^0.6.0`

Bug fix:
- [#338](https://github.com/elysiajs/elysia/pull/338) guard sandbox did not inherit global config.
- [#330](https://github.com/elysiajs/elysia/pull/330) preserve query params for mounted handler
- [#332](https://github.com/elysiajs/elysia/pull/332) reexport TSchema from typebox
- [#319](https://github.com/elysiajs/elysia/pull/319) TypeBox Ref error when using Elysia.group()

# 0.7.30 - 5 Dec 2023
Bug fix:
- Emergency release override latest beta

# 0.7.29 - 19 Nov 2023
Bug fix:
- WebSocket params conflict with defined type
- Inherits status code on custom error

# 0.7.28 - 16 Nov 2023
Chore:
- Update `cookie` to `0.6.0`

Bug fix:
- [#314](https://github.com/elysiajs/elysia/pull/314) Unable to dereference schema with 'undefined' when using t.Ref

# 0.7.27 - 16 Nov 2023
Bug fix:
- [#312](https://github.com/elysiajs/elysia/issues/312) default params type suggestion for WebSocket
- [#310](https://github.com/elysiajs/elysia/issues/310) Preserve original hostname when using `.mount()`
- [#309](https://github.com/elysiajs/elysia/issues/309) t.RegExp doesn't work due to requiring default value
- [#308](https://github.com/elysiajs/elysia/issues/308) t.Numeric should not convert empty string to 0
- [#305](https://github.com/elysiajs/elysia/issues/305) Elysia({ scoped: true }) should still expose defined routes on type level
- [#304](https://github.com/elysiajs/elysia/issues/304) Using a hook/guard/schema with a handler function and request without body results in a "Unexpected end of JSON input"-error
- [#299](https://github.com/elysiajs/elysia/issues/299) Missing request.path parameter in .onRequest
- [#289](https://github.com/elysiajs/elysia/issues/289) Ability to localize TypeBox errors
- [#272](https://github.com/elysiajs/elysia/issues/272) onError handler has error property as undefined on Cloudflare Workers
- [#210](https://github.com/elysiajs/elysia/issues/210) t.Numeric not validating properly
- [#188](https://github.com/elysiajs/elysia/issues/188) Status codes of the error classes don't match the response through onError
- [#140](https://github.com/elysiajs/elysia/issues/140) plugin hierarchy messes up derive function in child plugin
- [#27](https://github.com/elysiajs/elysia/issues/27) Websocket definition in groups

# 0.7.26 - 15 Nov 2023
Bug fix:
- duplicated lifecycle event if using function plugin async

# 0.7.25 - 14 Nov 2023
Bug fix:
- Leaked type from `guard` callback and `group guard`

# 0.7.24 - 8 Nov 2023
Bug fix:
- add `ReadableStream` to response mapping to `mapResponse`

# 0.7.23 - 8 Nov 2023
Bug fix:
- Send `exit` status on early return with trace set

# 0.7.22 - 8 Nov 2023
Change:
- Rewrite `trace`

Bug fix:
- trace not awaiting multiple trace process
- trace hang on early `beforeHandle` return
- `afterHandle` with `trace.afterHandle` AoT cause duplicate value header

# 0.7.21 - 27 Oct 2023
Bug fix:
- [#281](https://github.com/elysiajs/elysia/pull/281) add cookie.remove options
- add `await traceDone` to early return

# 0.7.20 - 26 Oct 2023
Bug fix:
- `trace` is stuck when inherits to plugin

Improvement:
- add unit test for `mapCompactResponse`, `Passthrough`

# 0.7.19 - 25 Oct 2023
Bug fix:
- add `$passthrough` for `mapCompactResponse`

# 0.7.18 - 24 Oct 2023
Feature:
- add map handler for `ReadableStream`
- add `$passthrough` for custom property for response mapping

Bug fix:
- `.route` accept `string[]` instead of `string`

Change:
- remove `ElyEden`

# 0.7.17 - 15 Oct 2023
Feature:
- add `ElyEden`
- re-add `id` to websocket

Bug fix:
- [#255](https://github.com/elysiajs/elysia/issues/255) removeCookie sends HTTP-Header that is ignored by the Browser
- [#263](https://github.com/elysiajs/elysia/issues/263) http and websocket on same route
- [#269](https://github.com/elysiajs/elysia/pull/269) Correct handling of Buffer object

# 0.7.16 - 10 Oct 2023
Improvement:
- `t.Cookie` cookie option type
- [#253](https://github.com/elysiajs/elysia/pull/253) platform agnostic cookie
- Decorator like `state`, `decorate` and `derive`, doesn't apply to WebSocket `data`
- re-export `Static` from

# 0.7.15 - 26 Sep 2023
Change:
- Update TypeBox to 0.31.17
- [#218](https://github.com/elysiajs/elysia/pull/218) Fix [#213](https://github.com/elysiajs/elysia/pull/213) prepend async redefined routes (partial fix)
- Using set `onRequest` doesn't set headers and status on empty error handler

# 0.7.14 - 26 Sep 2023
Bug fix:
- Make `t.Files` parameter optional
- model remap now using `TSchema` instead of literal type for creating type abstraction

# 0.7.13 - 25 Sep 2023
Improvement:
- Using listener instead of microtick to handle `trace.set`
- Set default cookie path to '/'

Bug fix:
- Duplicate group path when hook is provided

# 0.7.12 - 23 Sep 2023
Bug fix:
- Handle cookie expire time
- Set default value of config.cookie.path to '/'

# 0.7.11 - 23 Sep 2023
Improvement:
- Skip cookie validation if schema is empty object

Bug fix:
- Accept cookie property from constructor when schema is not defined

# 0.7.10 - 23 Sep 2023
Bug fix:
- handle FFI object in deepMerge, fix Prisma

# 0.7.9 - 23 Sep 2023
Bug fix:
- async instance cause config to be undefined

# 0.7.8 - 23 Sep 2023
Bug fix:
- async instance cause type conflict

# 0.7.7 - 22 Sep 2023
Bug fix:
- [#210](https://github.com/elysiajs/elysia/issues/210) `t.Numeric` allowing plain `String`
- `t.ObjectString` allowing plain `String`
- [#209](https://github.com/elysiajs/elysia/issues/209) `t.MaybeEmpty` tolerate `null` and `undefined`
- [#205](https://github.com/elysiajs/elysia/issues/205) WebSocket routes not working in plugins
- [#195](https://github.com/elysiajs/elysia/pull/195), [#201](https://github.com/elysiajs/elysia/pull/201) allow WebSocket destructuring

# 0.7.6 - 21 Sep 2023
Bug fix:
- Separate return type by status

# 0.7.5 - 21 Sep 2023
Bug fix:
- inject derive to `GraceHandler`

# 0.7.4 - 21 Sep 2023
Bug fix:
- check for class-like object
- add `GraceHandler` to access both `app` and `context`

# 0.7.3 - 21 Sep 2023
Bug fix:
- resolve 200 by default when type is not provided

# 0.7.2 - 20 Sep 2023
Bug fix:
- decorator and store is resolved as `undefined` in `onError` hook
- deepMerge with Module object
- Retain comment in `.d.ts`

# 0.7.1 - 20 Sep 2023
Bug Fix:
- Class property is removed when calling deepMerge

# 0.7.0 - 20 Sep 2023
Feature:
- rewrite type
- rewrite Web Socket
- add mapper method
- add affix, prefix, suffix
- trace
- typeBox.Transfom
- rewrite Type.ElysiaMeta to use TypeBox.Transform
- new type:
    - t.Cookie
    - t.ObjectString
    - t.MaybeEmpty
    - t.Nullable
- add `Context` to `onError`
- lifecycle hook now accept array function
- true encapsulation scope

Improvement:
- static Code Analysis now support rest parameter
- breakdown dynamic router into single pipeline instead of inlining to static router to reduce memory usage
- set `t.File` and `t.Files` to `File` instead of `Blob`
- skip class instance merging
- handle `UnknownContextPassToFunction`
- [#157](https://github.com/elysiajs/elysia/pull/179) WebSocket - added unit tests and fixed example & api by @bogeychan
- [#179](https://github.com/elysiajs/elysia/pull/179) add github action to run bun test by @arthurfiorette

Breaking Change:
- remove `ws` plugin, migrate to core
- rename `addError` to `error`

Change:
- using single findDynamicRoute instead of inlining to static map
- remove `mergician`
- remove array routes due to problem with TypeScript

Bug fix:
- strictly validate response by default
- `t.Numeric` not working on headers / query / params
- `t.Optional(t.Object({ [name]: t.Numeric }))` causing error
- add null check before converting `Numeric`
- inherits store to instance plugin
- handle class overlapping
- [#187](https://github.com/elysiajs/elysia/pull/187) InternalServerError message fixed to "INTERNAL_SERVER_ERROR" instead of "NOT_FOUND" by @bogeychan
- [#167](https://github.com/elysiajs/elysia/pull/167) mapEarlyResponse with aot on after handle

# 0.6.24 - 18 Sep 2023
Feature:
- [#149](https://github.com/elysiajs/elysia/pulls/149) support additional status codes in redirects

Improvement:
- [#157](https://github.com/elysiajs/elysia/pulls/157) added unit tests and fixed example & api

Bug fix:
- [#167](https://github.com/elysiajs/elysia/pulls/167) mapEarlyResponse with aot on after handle
- [#160](https://github.com/elysiajs/elysia/pulls/160) typo in test suite name
- [#152](https://github.com/elysiajs/elysia/pulls/152) bad code in Internal server error class

# 0.6.23 - 12 Sep 2023
Bug fix:
- Maximum callstack for duplicated deep class / object
- [#121](https://github.com/elysiajs/elysia/issues/121) Cannot use PrismaClient in .decorate or .state

# 0.6.22 - 11 Sep 2023
Bug fix:
- Remove `const` and `RemoveDeepWritable` from decorate to allow function call

# 0.6.21 - 10 Sep 2023
Feature:
- [#112](https://github.com/elysiajs/elysia/issues/112) Route arrays

# 0.6.20 - 9 Sep 2023
Bug fix:
- [#107](https://github.com/elysiajs/elysia/issues/107) Elysia handler local hooks not recognizing registered errors on app instance

# 0.6.19 - 7 Sep 2023
Bug fix:
- Inherits state and error from plugin instance

# 0.6.18 - 5 Sep 2023
Improvement:
- Automatically parse File to `Files` if set

# 0.6.17 - 4 Sep 2023
Bug fix:
- [#98](https://github.com/elysiajs/elysia/issues/98) Add context.set.cookie to accept array of string
- [#92](https://github.com/elysiajs/elysia/pull/92) WebSocket beforeHandle unable to access plugins / state / derive's

# 0.6.16 - 1 Sep 2023
Bug fix:
- inherits `onError` lifecycle from plugin instance

# 0.6.15 - 31 Aug 2023
Bug fix:
- inherits `set` if `Response` is returned

# 0.6.14 - 28 Aug 2023
Bug fix:
- deduplicate plugin via global model
- duplicated life-cycle
- top-down plugin deduplication
- plugin life-cycle leak on new model
- add `Elysia.scope` to contain lifecycle, store, and decorators

# 0.6.13 - 28 Aug 2023
Bug fix:
- make this.server.reload optional to make Node compatability work
- duplicate path name when using prefix config with group
- don't filter local event inside new plugin model group
- Remove post.handler in return

# 0.6.12 - 26 Aug 2023
Bug fix:
- Make this.server.reload optional to make Node compatability work

# 0.6.11 - 16 Aug 2023
Bug fix:
- [#86](https://github.com/elysiajs/elysia/issues/86) Group prefix repeating on inline function callback
- [#88](https://github.com/elysiajs/elysia/issues/88), onResponse hooks validation return non 400

# 0.6.10 - 13 Aug 2023
Bug fix:
- Query is set to pathname when ? not presented in dynamic mode

# 0.6.9 - 11 Aug 2023
Bug fix:
- Derive not working on dynamic mode

# 0.6.8 - 11 Aug 2023
Bug fix:
- append routes on dynamic mode

# 0.6.7 - 11 Aug 2023
Bug fix:
- use: Plugin type inference

# 0.6.6 - 11 Aug 2023
Bug fix:
- Collide Elysia.prefix on other methods

# 0.6.5 - 11 Aug 2023
Bug fix:
- Collide Elysia.prefix type

# 0.6.4 - 11 Aug 2023
Bug fix:
- Collide Elysia.prefix type
- Add skip group with prefix instance see [#85](https://github.com/elysiajs/elysia/pull/85)

# 0.6.3 - 8 Aug 2023
Bug fix:
- resolve .code and [ERROR_CODE]

# 0.6.2 - 8 Aug 2023
Change:
- Add **ErrorCode** symbol

Bug fix:
- Inline guard hook
- Error code not handled
- Set default query to {} when presented

# 0.6.1 - 6 Aug 2023
Improvement:
- Drop usage of `node:process` to support Cloudflare Worker

# 0.6.0 - 6 Aug 2023
Feature:
- Introducing Dynamic Mode (aot: false)
- Introducing `.mount`
- Introducing `.error` for handling Strict Error Type
- Plugin checksum for plugin deduplication
- Add `.onResponse`

Improvement:
- TypeBox 0.30
- AfterHandle now automatically maps the value
- Using Bun Build for targeting Bun
- Support Cloudflare worker with Dynamic Mode (and ENV)

Change:
- Moved registerSchemaPath to @elysiajs/swagger

# 0.6.0-alpha.4
Feature:
- Add `addError` to declaratively add Error to scope
- Add `afterHandle` now can return a literal value instead of limited to only `Response`

# 0.6.0-alpha.3 - 29 Jul 2023
Feature:
- Introduce `.mount`
- Add dynamic mode for TypeBox
- Add $elysiaChecksum to deduplicate lifecycle event
- Add $elysiaHookType to differentiate between global and local hook in `use`

Fix:
- Deduplication of plugin's lifecycle (see $elysiaHookType)

Change:
- Using Bun Build for target Bun

Breaking Change:
- [Internal] refactored `getSchemaValidator`, `getResponseSchemaValidator` to named parameters
- [Internal] moved `registerSchemaPath` to `@elysiajs/swagger`

# 0.6.0-alpha.2
Feature:
- [Internal] Add qi (queryIndex) to context
- Add `error` field to Elysia type system for adding custom error message

# 0.6.0-alpha.1
Feature:
- [Internal] Add support for accessing composedHandler via routes

# 0.6.0-alpha.0
Feature:
- Dynamic mode for Cloudflare Worker
- Support for registering custom error code
- Using `loosePath` (by default), and add `config.strictPath
- Support for setting basePath
- Recursive path typing

Improvement:
- Slighty improve type checking speed

Bug Fix:
- recursive schema collision causing infinite type

Breaking Change:
- Remove Elysia Symbol (Internal)

# 0.5.25 - 25 Jul 2023
Bug fix:
- ws resolve type to undefined instead of unknown cause unexpected type mismatched when not provided

# 0.5.24 - 22 Jul 2023
Bug fix:
- [#68](https://github.com/elysiajs/elysia/issues/68) invalid path params when using numeric

# 0.5.23 - 20 Jul 2023
Bug fix:
- [#68](https://github.com/elysiajs/elysia/issues/68) invalid optional query params when using numeric

# 0.5.22 - 9 Jul 2023
Bug fix:
- update onAfterHandle to be Response only

# 0.5.20 - 23 Jun 2023
Bug fix:
- async fn on Static Code Analysis

# 0.5.19 - 19 Jun 2023
Bug fix:
- optimize `ws` plugin type

# 0.5.18 - 11 Jun 2023
Bug fix:
- `mapEarlyResponse` is missing on request

# 0.5.17 - 7 Jun 2023
Improvement:
- Respect explicit body type first
- `mapCompactResponse` on `null` or `undefined` type

Bug fix:
- Mapped unioned type on Static Code Analysis
- `form` is `undefined` when using parsing `formData`

# 0.5.16 - 5 Jun 2023
Improvement:
- Respect inner scope of lifecycle first
- Add type support for local `afterHandle`

Bug fix:
- `onAfterHandler` cause response to mutate on void

# 0.5.15 - 4 Jun 2023
Improvement:
- Map CommonJS module in package.json

# 0.5.14 - 4 June 2023
Improvement:
- Using tsc to compile CommonJS instead of SWC to support `module.exports` syntax

# 0.5.13 - 4 June 2023
Bug fix:
- Add loosen type for onError's code for defying custom error status

# 0.5.12 - 3 June 2023
Bug fix:
- Multiple onRequest cause error

# 0.5.11 - 31 May 2023
Improvement:
- Experimental basic support for Static Code Analysis in Nodejs

# 0.5.10 - 31 May 2023
Bug fix:
- h is undefined when using headers in Node environment
- Update Memoirist to 0.1.4 to support full CommonJS

# 0.5.9 - 30 May 2023
Improvement:
- Add content-type support for 'none', 'arrayBuffer' / 'application/octet-stream'
- Add type support type registration of wildcard params
- Add support for 'config.basePath'

# 0.5.8 - 27 May 2023
Improvement:
- Add support for returning a class instance

# 0.5.7 - 25 May 2023
Bug fix:
- Bun is undefined on other runtime

# 0.5.6 - 25 May 2023
Improvement:
- Using `new Response` instead of factory `Response.json`

# 0.5.5 - 25 May 2023
Improvement:
- Using request.json() to handle application/json body instead of JSON.parse(await c.text())

# 0.5.4 - 25 May 2023
Improvement:
- Add Static Code Analysis for conditional try-catch
- Reduce usage of method to accessor

# 0.5.3 - 22 May 2023
Improvement:
- Add `mapCompactResponse` for static code analysis
- Using `constructor.name` to inline object mapping
- Using single assignment for URL destructuring
- Using default map for dynamic route to remove static map label and break

Bug fix:
- Web Socket context.headers is empty [Elysia#46](https://github.com/elysiajs/elysia/issues/46)

# 0.5.2 - 16 May 2023
Improvement:
- Static Code Analysis for fallback route

Bug fix:
- Remove constant generic from `state` to be mutable

# 0.5.1 - 16 May 2023
Bug fix:
- Syntax error if multiple numeric type is set
- Prevent fallthrough behavior of switch map

# 0.5.0 - 15 May 2023
Improvement:
- Add CommonJS support for running Elysia with Node adapter
- Remove manual fragment mapping to speed up path extraction
- Inline validator in `composeHandler` to improve performance
- Use one time context assignment
- Add support for lazy context injection via Static Code Analysis
- Ensure response non nullability
- Add unioned body validator check
- Set default object handler to inherits
- Using `constructor.name` mapping instead of `instanceof` to improve speed
- Add dedicated error constructor to improve performance
- Conditional literal fn for checking onRequest iteration
- improve WebSocket type

Bug fix:
- Possible

Breaking Change:
- Rename `innerHandle` to `fetch`
    - to migrate: rename `.innerHandle` to `fetch`
- Rename `.setModel` to `.model`
    - to migrate: rename `setModel` to `model`
- Remove `hook.schema` to `hook`
    - to migrate: remove schema and curly brace `schema.type`:
    ```ts
    // from
    app.post('/', ({ body }) => body, {
        schema: {
            body: t.Object({
                username: t.String()
            })
        }
    })

    // to
    app.post('/', ({ body }) => body, {
        body: t.Object({
            username: t.String()
        })
    })
    ```
- remove `mapPathnameRegex` (internal)

# 0.5.0-beta.8 - 15 May 2023
Bug fix:
- it recompile on async

# 0.5.0-beta.7 15 May 2023
Bug fix:
- detect promise on parse
- using swc to compile to commonjs

# 0.5.0-beta.6 - 15 May 2023
Improvement:
- Improve merge schema type

# 0.5.0-beta.5 - 15 May 2023
Bug fix:
- Add support for ALL method for dynamic path
- Add support for parser in pre-compiled body

# 0.5.0-beta.4 - 15 May 2023
Bug fix:
- Use Memoirist instead of Raikiri in ws

# 0.5.0-beta.3 - 15 May 2023
Improvement:
- Static Code Analysis on derive

# 0.5.0-beta.2 - 14 May 2023
Improvement:
- Re-compile on lazy modules

# 0.5.0-beta.1 - 14 May 2023
Improvement:
- Merge nested schema type

# 0.4.14 - 2 May 2023
Fix:
- set default object handler to inherits

# 0.4.13 - 28 Apr 2023
Fix:
- emergency override experimental version

# 0.4.12 - 26 Apr 2023
Fix:
- CatchResponse to return 200 status code by default when using Eden Treaty

# 0.4.11 - 26 Apr 2023
Fix:
- response schema doesn't unwrap response type

# 0.4.10 - 25 Apr 2023
Fix:
- Update Raikiri stability

# 0.4.9 - 21 Apr 2023
Improvement:
- Add support for `parse` in websocket [#33](https://github.com/elysiajs/elysia/pull/33)

Fix:
- Inherits out-of-order `onError` life cycle in nested group
- Update Raikiri to 0.1.2 to handle mangled part

# 0.4.8 - 18 Apr 2023
Fix:
- Fix LocalHandler doesn't check single type response

# 0.4.7 - 18 Apr 2023
Improvement:
- Update Raikiri to ^1.1.0

# 0.4.6 - 10 Apr 2023
Improvement:
- perf: add static route main class
- perf: reduce `ComposedHandler` to function instead of nested object

Fix:
- `group` and `guard` shouldn't decorate a request on type-level (acceptable on run-time level for shared memory)

# 0.4.5 - 6 Apr 2023
Fix:
- Using default value check for `set.status` instead truthy value

# 0.4.4 - 6 Apr 2023
Improvement:
- using `isNotEmpty` for `mapResponse`
- pre check if `set.headers['Set-Cookie']` is array before converting to headers
- using `mapPathnameAndQueryRegEx.exec(request.url)` instead of `request.url.match(mapPathnameAndQueryRegEx)`

# 0.4.3 - 31 Mar 2023
Fix:
- Scoped decorators

# 0.4.2 - 31 Mar 2023
Improvement:
- Use constructor name for faster handler matching
- Map Promise

# 0.4.1 - 31 Mar 2023
Fix:
- remove type module from package.json

# 0.4.0 - 30 Mar 2023
Feature:
- Ahead of Time compilation
- TypeBox 0.26
- Validate response per status instead of union
- Add `if` for conditional route
- Custom Validation Error

Improvement:
- Update TypeBox to 0.26.8
- Inline a declaration for response type
- Refactor some type for faster response
- Use Typebox `Error().First()` instead of iteration
- Add `innerHandle` for returning an actual response (for benchmark)

Breaking Change:
- Separate `.fn` to `@elysiajs/fn`

# 0.3.2 - 26 Mar 2023
Fix:
- child to inhertis WebSocket plugin (https://github.com/elysiajs/elysia/issues/27)
- multiple status response does not work with the group (https://github.com/elysiajs/elysia/issues/28)

# 0.3.1 - 17 Mar 2023
Fix:
- Wildcard fallback of Raikiri

# 0.3.0 - 17 Mar 2023
Feature:
- Elysia Fn
- Suport `multipart/form-data`
- `t.File` and `t.Files` for file validation
- `schema.content` for specifying content type

Improvement:
- Add string format: 'email', 'uuid', 'date', 'date-time'
- Update @sinclair/typebox to 0.25.24
- Update Raikiri to 0.2.0-beta.0 (ei)
- Add file upload test thanks to #21 (@amirrezamahyari)
- Pre compile lowercase method for Eden
- Reduce complex instruction for most Elysia types
- Change store type to `unknown`
- Compile `ElysiaRoute` type to literal
- Optimize type compliation, type inference and auto-completion
- Improve type compilation speed
- Improve TypeScript inference between plugin registration
- Optimize TypeScript inference size
- Context creation optimization
- Use Raikiri router by default
- Remove unused function
- Refactor `registerSchemaPath` to support OpenAPI 3.0.3
- Add `error` inference for Eden
- Mark `@sinclair/typebox` as optional `peerDenpendencies`

Fix:
- Raikiri 0.2 thrown error on not found
- Union response with `t.File` is not working
- Definitions isn't defined on Swagger
- details are missing on group plugin
- group plugin, isn't unable to compile schema
- group is not exportable because EXPOSED is a private property
- Multiple cookies doesn't set `content-type` to `application/json`
- `EXPOSED` is not export when using `fn.permission`
- Missing merged return type for `.ws`
- Missing nanoid
- context side-effects
- `t.Files` in swagger is referring to single file
- Eden response type is unknown
- Unable to type `setModel` inference definition via Eden
- Handle error thrown in non permission function
- Exported variable has or is using name 'SCHEMA' from external module
- Exported variable has or is using name 'DEFS' from external module
- Possible errors for building Elysia app with `declaration: true` in `tsconfig.json`

Breaking Change:
- Rename `inject` to `derive`
- Depreacate `ElysiaRoute`, changed to inline
- Remove `derive`
- Update from OpenAPI 2.x to OpenAPI 3.0.3
- Move context.store[SYMBOL] to meta[SYMBOL]

# 0.3.0-rc.9 - 16 Mar 2023
Improvement:
- Add string format: 'email', 'uuid', 'date', 'date-time'

# 0.3.0-rc.8 - 16 Mar 2023
Fix:
- Raikiri 0.2 thrown error on not found

# 0.3.0-rc.7 - 16 Mar 2023
Improvement:
- Update @sinclair/typebox to 0.25.24
- Update Raikiri to 0.2.0-beta.0 (ei)
- Add file upload test thanks to #21 (@amirrezamahyari)

# 0.3.0-rc.6 - 10 Mar 2023
Fix:
- Union response with `t.File` is not working

# 0.3.0-rc.5 - 10 Mar 2023
Fix:
- Definitions isn't defined on Swagger
- details are missing on group plugin
- group plugin, isn't unable to compile schema
- group is not exportable because EXPOSED is a private property

# 0.3.0-rc.4 - 9 Mar 2023
Fix:
- console.log while using cookie

# 0.3.0-rc.3 - 9 Mar 2023
Breaking Change:
- Rename `inject` to `derive`

Fix:
- Multiple cookies doesn't set `content-type` to `application/json`
- `EXPOSED` is not export when using `fn.permission`

# 0.3.0-rc.2 - 7 Mar 2023
Fix:
- Missing merged return type for `.ws`

# 0.3.0-rc.1 - 7 Mar 2023
Fix:
- Missing nanoid

# 0.3.0-beta.6 - 4 Mar 2023
Fix:
- context side-effects

# 0.3.0-beta.5 - 1 Mar 2023
Improvement:
- Pre compile lowercase method for Eden

# 0.3.0-beta.3 - 27 Feb 2023
Improvement:
- ~33% faster for compiling type inference
- Reduce complex instruction for most Elysia types
- Change store type to `unknown`

Fix:
- `t.Files` in swagger is referring to single file
- Eden response type is unknown

# 0.3.0-beta.2 - 27 Feb 2023
Improvement:
- Compile `ElysiaRoute` type to literal
- Optimize type compliation, type inference and auto-completion
- Improve type compilation speed by ~3x

Fix:
- Unable to type `setModel` inference definition via Eden

Breaking Change:
- Depreacate `ElysiaRoute`, changed to inline

# 0.3.0-beta.1 - 25 Feb 2023
Fix:
- Handle error thrown in non permission function

# 0.3.0-beta.0 - 25 Feb 2023
Feature:
- Elysia Fn
- Suport `multipart/form-data`
- `t.File` and `t.Files` for file validation
- `schema.content` for specifying content type

Improvement:
- Improve TypeScript inference between plugin registration
- Optimize TypeScript inference size
- Context creation optimization
- Use Raikiri router by default
- Remove unused function
- Refactor `registerSchemaPath` to support OpenAPI 3.0.3
- Add `error` inference for Eden
- Mark `@sinclair/typebox` as optional `peerDenpendencies`

Fix:
- Exported variable has or is using name 'SCHEMA' from external module
- Exported variable has or is using name 'DEFS' from external module
- Possible errors for building Elysia app with `declaration: true` in `tsconfig.json`

Breaking Change:
- Remove `derive`
- Update from OpenAPI 2.x to OpenAPI 3.0.3
- Move context.store[SYMBOL] to meta[SYMBOL]

# 0.2.9 - 20 Feb 2023
Bug fix:
- `group` doesn't inherits `onError`

# 0.2.8 - 20 Feb 2023
Bug fix:
- `group` doesn't inherits `onError`

# 0.2.7 - 15 Feb 2023
Improvement:
- Remove `bind(this)`

# 0.2.6 - 10 Feb 2023
Feature:
- Add supports for multiple cookie

# 0.2.5 - 1 Feb 2023
Improvement:
- Minor optimization

# 0.2.4 - 1 Feb 2023
Improvement:
- Using SWC to bundle and minification
- Minor optimization

# 0.2.3 - 30 Jan 2023
Improvement:
- Update Raikiri to 0.0.0-beta.4

Change:
- Remove strictPath option and enabled by default

# 0.2.2 - 30 Jan 2023
Improvement:
- Migrate from @medley/router to Raikiri
- Minor optimization

# 0.2.0-rc.1 - 24 Jan 2023
Improvement:
- Map OpenAPI's schema detail on response
- Fix Type instantiation is excessively deep and possibly infinite
- Improve TypeScript inference time by removing recursive type in generic
- Inferred body is never instead of unknown

# 0.2.0-rc.0 - 23 Jan 2023
Feature:
- Add support for reference model via `.model`
- Add support for OpenAPI's `definitions` field

# 0.2.0-beta.2 - 22 Jan 2023
Feature:
- Add support for custom openapi field using `schema.detail`
- Add support for custom code for `response`

Improvement:
- Unioned status type for response
- Optimize TypeScript inference performance

# 0.2.0-beta.1 - 22 Jan 2023
Breaking Change:
- `onParse` now accepts `(context: PreContext, contentType: string)` instead of `(request: Request, contentType: string)`
    - To migrate, add `.request` to context to access `Request`

Feature:
- `onRequest` and `onParse` now can access `PreContext`
- Support `application/x-www-form-urlencoded` by default

Improvement:
- body parser now parse `content-type` with extra attribute eg. `application/json;charset=utf-8`

# 0.2.0-beta.0 - 17 Jan 2023
Feature:
- Support for Async / lazy-load plugin

Improvement:
- Decode URI parameter path parameter
- Handle union type correctly

# 0.1.3 - 12 Jan 2023
Improvement:
- Validate `Response` object
- Union type inference on response

# 0.1.2 - 31 Dec 2022
Bug fix:
- onRequest doesn't run in `group` and `guard`

# 0.1.1 - 28 Dec 2022
Improvement:
- Parse encoded URI on querystring
- Exclude URI fragment from querystring
- Blasphemy hack for updating Elysia server using `--hot`
- Exclude fragment on `getPath`

# 0.1.0 - 24 Dec 2022
[[Reburn](https://youtu.be/xVPDszGmTgg?t=1139)] is the first *stable* beta release for Elysia.

Happy Christmas, wishing you happy tonight as we release the first stable release of Elysia.

With this API is now stabilized, and Elysia will focus on growing its ecosystem and plugins for common patterns.

## Eden
Introducing [Eden](https://elysiajs.com/plugins/eden.html), a fully type-safe client for Elysia server like tRPC.

A 600 bytes client for Elysia server, no code generation need, creating a fully type-safe, and auto-complete for both client and server.

See Eden in action [on Twitter](https://twitter.com/saltyAom/status/1602362204799438848?s=20&t=yqyxaNx_W0MNK9u3wnaK3g)

## The fastest
With a lot effort put into micro-optimization and re-architecture, Elysia is the fastest Bun web framework benchmarked on 24 December 2022, outperformed 2/3 category put into test.

See benchmark results at [Bun http benchmark](https://github.com/SaltyAom/bun-http-framework-benchmark)

## Improved Documentation
Elysia now have an improved documentation at [elysiajs.com](https://elysiajs.com).

Now with a proper landing page, searchable content, and revised content put into.

## Afterward
Merry Christmas, and happy new year.

As 0.1 released, we recommended to give Elysia a try and build stuff with it.

With the wonderful tools, we are happy to looking forward to see what wonderful software will you build.

---

> Fly away, let me fly away
> Never hide in dark
> Head on, start a riot
> Fly away, defying fate in my way
> Crush it
> Make it!
> Feel
> My
> Heart!

# 0.1.0.rc.10 - 21 Dec 2022
Change:
- Remove cjs format as Bun can import ESM from CJS
- Remove comment on build file, rely on .t.ds instead

# 0.1.0.rc.9 - 19 Dec 2022
Change:
- Support plugins which use `getPath`, and `mapQuery` on 0.1.0-rc.6

# 0.1.0.rc.8 - 16 Dec 2022
Improvement:
- Infers type from `group`, and `guard`

Change:
- `Elysia.handle` now only accept valid `URL`

# 0.1.0.rc.7 - 15 Dec 2022
Improvement:
- Minor optimization
- `Router.register` now returns type
- Inline default bodyParser

# 0.1.0.rc.6 - 13 Dec 2022
Fix:
- `.listen` object is now optional

# 0.1.0.rc.5 - 13 Dec 2022
Breaking Change:
- `onError` change its type:
```typescript
// Previously
onError: (error: Error, code: ErrorCode)

// Now
onError: (params: {
    error: Error
    code: ErrorCode
    set: Context['set']
}) => any
```

To migrate, add curly brace to `onError` parameters.

- `onRequest` change its type:
```typescript
// Previously
onRequest: (request: Request, store: Instance['Store']) => any

// Now
onRequest: (params: {
    request: Request,
    store: Instance['store']
    set: Context['set']
})
```
To migrate, add curly brace to `onRequest` parameters.

Feature:
- Manual patch for [bun#1435](https://github.com/oven-sh/bun/issues/1435), and unblock test suite for error handler.

# 0.1.0.rc.4 - 12 Dec 2022
Fix:
- Remove `console.log` for '*'

# 0.1.0.rc.3 - 12 Dec 2022
Feature:
- Strict type for `SCHEMA`
- Infered type parameters for `SCHEMA`

Fix:
- Auto prefix path with `/` for non
- Fallback catch all route for registered parameter

# 0.1.0.rc.2 - 8 Dec 2022
Fix:
- skip body parsing for 'HEAD'
- missing response status on some error
- compatability for cjs
- add main fields for Bundlephobia supports
- add declaration file for both esm and cjs
- ship `src` for TypeScript support with `declare global`

# 0.1.0.rc.1 - 6 Dec 2022
Stabilized API

Feature:
- add header access to context via `context.header`

Breaking Change:
- rename `schema.header` to `schema.headers`

# 0.0.0-experimental.55 - 1 Dec 2022
Bug fix:
- `inject` now accept `Context`

# 0.0.0-experimental.54 - 1 Dec 2022
Feature:
- `derive` to creating derive state
- `inject` to decorate method based on context

# 0.0.0-experimental.53 - 24 Nov 2022
Feature:
- `.all` for registering path with any method

Improvement:
- `getSchemaValidator` now infer output type to be reusable with `@kingworldjs/trpc`

Bug fix:
- `handler.hooks` is undefined on 404

# 0.0.0-experimental.52 - 23 Nov 2022
Improvement:
- Decorators is now lazily allocate
- `.serve` now accept numberic string as port for convenient with `process.env`

# 0.0.0-experimental.51 - 22 Nov 2022
[[Just Right Slow]](https://youtu.be/z7nN7ryqU28) introduce breaking major changes of KingWorld, specific on a plugin system.

Previously, we define plugin by accepting 2 parameters, `KingWorld` and `Config` like this:
```typescript
const plugin = (app: KingWorld, config) => app

new KingWorld().use(plugin, {
    // Provide some config here
})
```

However, this has flaw by the design because:
- No support for async plugin
- No generic for type inference
- Not possible to accept 3...n parameters (if need)
- Hard/heavy work to get type inference

To fix all of the problem above, KingWorld now accept only one parameter.

A callback which return KingWorld Instance, but accept anything before that.
```typescript
const plugin = (config) => (app: KingWorld) => app

new KingWorld().use(plugin({
    // provide some config here
}))
```

This is a workaround just like the way to register async plugin before exp.51, we accept any parameters in a function which return callback of a KingWorld instance.

This open a new possibility, plugin can now be async, generic type is now possible.

More over that, decorate can now accept any parameters as it doesn't really affect any performance or any real restriction.

Which means that something like this is now possible.
```typescript
const a = <Name extends string = string>(name: Name) => (app: KingWorld) => app.decorate(name, {
    hi: () => 'hi'
})

new KingWorld()
    .use(a('customName'))
    // Retrieve generic from plugin, not possible before exp.51
    .get({ customName } => customName.hi())
```

This lead to even more safe with type safety, as you can now use any generic as you would like.

The first plugin to leverage this feature is [jwt](https://github.com/saltyaom/kingworld-jwt) which can introduce jwt function with custom namespace which is type safe.

Change:
- new `decorators` property for assigning fast `Context`

# 0.0.0-experimental.50 - 21 Nov 2022
Improvement:
- Faster router.find performance
- Faster query map performance
- Early return on not found
- Better type for `router`

Change:
- Remove `storeFactory` from router

# 0.0.0-experimental.49 - 19 Nov 2022
Bug fix:
- Conditionally return header in response

# 0.0.0-experimental.48 - 18 Nov 2022
Bug fix:
- Import Context as non-default
- TypeScript's type not infering Context

# 0.0.0-experimental.47 - 18 Nov 2022
Bug fix:
- Remove `export default Context` as it's a type
- Import Context as non-default

# 0.0.0-experimental.46 - 18 Nov 2022
Bug fix:
- Add custom response to `Blob`

# 0.0.0-experimental.45 - 18 Nov 2022
Bug fix:
- Set default HTTP status to 200 (https://github.com/oven-sh/bun/issues/1523)

# 0.0.0-experimental.44 - 18 Nov 2022
Improvement:
- Faster object iteration for setting headers
- `KingWorld` config now accept `Serve` including `SSL`

Change:
- Use direct comparison for falsey value

# 0.0.0-experimental.42 - 13 Nov 2022
Bug fix:
- Router doesn't handle part which start with the same letter

# 0.0.0-experimental.41 - 9 Nov 2022
Change:
- Internal schema now use correct OpenAPI type (KingWorld need CORRECTION 💢💢)

# 0.0.0-experimental.40 - 9 Nov 2022
Breaking Change:
- `Context` is now `interface` (non-constructable)
- `responseHeaders`, `status`, `redirect` is now replaced with `set`
    - To migrate:
    ```typescript
    // From
    app.get('/', ({ responseHeaders, status, redirect }) => {
        responseHeaders['server'] = 'KingWorld'
        status(401)
        redirect('/')
    })

    // To
    app.get('/', ({ set }) => {
        set.headers['server'] = 'KingWorld'
        set.status = 401
        set.redirect = '/'
    })
    ```

Improvement:
- Global `.schema` now infer type for handler
- Add JSDocs for main method with example
- `.listen` now accept `Bun.Server` as a callback function
- Response support for `FileBlob`

# 0.0.0-experimental.39 - 8 Nov 2022
Breaking Change:
- `method` is changed to `route`

Improvement:
- `LocalHook` now prefers the nearest type instead of the merge
- Merge the nearest schema first
- add `contentType` as a second parameter for `BodyParser`

Bug fix:
- Correct type for `after handle`
- Fix infinite cycling infer type for `Handler`

# 0.0.0-experimental.38 - 7 Nov 2022
Bug fix:
- Correct type for `afterHandle`

# 0.0.0-experimental.37 - 6 Nov 2022
[[Sage]](https://youtu.be/rgM5VGYToQQ) is one of the major experimental releases and breaking changes of KingWorld.

The major improvement of Sage is that it provides almost (if not) full support for TypeScript and type inference.

## Type Inference
KingWorld has a complex type of system. It's built with the DRY principle in mind, to reduce the developer's workload.

That's why KingWorld tries to type everything at its best, inferring type from your code into TypeScript's type.

For example, writing schema with nested `guard` is instructed with type and validation.
This ensures that your type will always be valid no matter what, and inferring type to your IDE automatically.
![FgqOZUYVUAAVv6a](https://user-images.githubusercontent.com/35027979/200132497-63d68331-cf96-4e12-9f4d-b6a8d142eb69.jpg)

You can even type `response` to make your that you didn't leak any important data by forgetting to update the response when you're doing a migration.

## Validator
KingWorld's validator now replaced `zod`, and `ajv` with `@sinclair/typebox`.

With the new validator, validation is now faster than the previous version by 188x if you're using zod, and 4.1x if you're using ajv adapter.

With Edge Computing in mind, refactoring to new validate dropped the unused packages and reduced size by 181.2KB.
To give you an idea, KingWorld without a validator is around 10KB (non-gzipped).

Memory usage is also reduced by almost half by changing the validator.
###### According to M1 Max running `example/simple.ts`, running exp.36 uses 24MB of memory while exp.37 use 12MB of memory

This greatly improves the performance of KingWorld in a long run.

## Changelog
Breaking Change:
- Replace `zod`, `zod-to-json-schema`, `ajv`, with `@sinclair/typebox`

Improvement:
- `use` now accept any non `KingWorld<{}, any>`
- `use` now combine typed between current instance and plugin
- `use` now auto infer type if function is inline
- `LocalHook` can now infer `params` type from path string

Change:
- `TypedSchema` is now replaced with `Instance['schema']`

# 0.0.0-experimental.36 - 4 Nov 2022
Breaking Change:
- `AfterRequestHandle` now accept (`Context`, `Response`) instead of `(Response, Context)`

Improvement:
- `.guard` now combine global and local recursively
- `.use` now inherits schema

# 0.0.0-experimental.35 - 3 Nov 2022
Bug fix:
- Remove `console.log` on failed validation

# 0.0.0-experimental.34 - 3 Nov 2022
Improvement:
- Add Ajv 8.11.0
- Error log for validation is updated to `instancePath`

# 0.0.0-experimental.33 - 3 Nov 2022
Feature:
- `.schema` for global schema validation
- `.start`, `.stop` and accept `KingWorld<Instance>` as first parameter

Improvement:
- `.guard` now auto infer type from schema to `Handler`
- scoped `.guard` now inherits hook
- `NewInstance` now inherits `InheritSchema`

Bug fix:
- Rename `afterHandle` to `onAfterHandle` to match naming convention
- Make `afterHandle` in `RegisterHook` optional
- Internal type conversion between `Hook`, `LocalHook`

# 0.0.0-experimental.32 - 2 Nov 2022
Feature:
- add `afterHandle` hook

Improvement:
- Using `WithArray<T>` to reduce redundant type

Bug fix:
- `beforeHandle` hook doesn't accept array

# 0.0.0-experimental.31 - 2 Nov 2022
Bug fix:
- Add `zod` by default

# 0.0.0-experimental.30 - 2 Nov 2022
Bug fix:
- Add `zod-to-json-schema` by default

# 0.0.0-experimental.29 - 2 Nov 2022
[Regulus]

This version introduces rework for internal architecture. Refine, and unify the structure of how KingWorld works internally.

Although many refactoring might require, I can assure you that this is for the greater good, as the API refinement lay down a solid structure for the future of KingWorld.

Thanks to API refinement, this version also introduced a lot of new interesting features, and many APIs simplified.

Notable improvements and new features:
- Define Schema, auto-infer type, and validation
- Simplifying Handler's generic
- Unifying Life Cycle into one property
- Custom Error handler, and body-parser
- Before start/stop and clean up effect

# 0.0.0-experimental.28 - 30 Oct 2022
Happy halloween.

This version named [GHOST FOOD] is one of the big improvement for KingWorld, I have been working on lately.
It has a lot of feature change for better performance, and introduce lots of deprecation.

Be sure to follow the migration section in `Breaking Change`.

Feature:
- Auto infer type from `plugin` after merging with `use`
- `decorate` to extends `Context` method
- add `addParser`, for custom handler for parsing body

Breaking Change:
- Moved `store` into `context.store`
    - To migrate:
    ```typescript
    // From
    app.get(({}, store) => store.a)

    // To
    app.get(({ store }) => store.a)
    ```

- `ref`, and `refFn` is now removed
- Remove `Plugin` type, simplified Plugin type declaration
    - To migrate:
    ```typescript
    // From
    import type { Plugin } from 'kingworld'
    const a: Plugin = (app) => app

    // To
    import type { KingWorld } from 'kingworld'
    const a = (app: KingWorld) => app
    ```

- Migrate `Header` to `Record<string, unknown>`
    - To migrate:
    ```typescript
    app.get("/", ({ responseHeader }) => {
        // From
        responseHeader.append('X-Powered-By', 'KingWorld')

        // To
        responseHeader['X-Powered-By', 'KingWorld']

        return "KingWorld"
    })
    ```

Change:
- Store is now globally mutable

Improvement:
- Faster header initialization
- Faster hook initialization

# 0.0.0-experimental.27 - 23 Sep 2022
Feature:
- Add `config.strictPath` for handling strict path

# 0.0.0-experimental.26 - 10 Sep 2022
Improvement:
- Improve `clone` performance
- Inline `ref` value
- Using object to store internal route

Bug fix:
- 404 on absolute path

# 0.0.0-experimental.25 - 9 Sep 2022
Feature:
- Auto infer typed for `params`, `state`, `ref`
- `onRequest` now accept async function
- `refFn` syntax sugar for adding fn as reference instead of `() => () => value`

Improvement:
- Switch from `@saltyaom/trek-router` to `@medley/router`
- Using `clone` instead of flatten object
- Refactor path fn for inline cache
- Refactor `Context` to class

Bug fix:
- `.ref()` throw error when accept function

# 0.0.0-experimental.24 - 21 Aug 2022
Change:
- optimized for `await`

# 0.0.0-experimental.23 - 21 Aug 2022
Feature:
- Initialial config is now available, starting with `bodyLimit` config for limiting body size

Breaking Change:
- `ctx.body` is now a literal value instead of `Promise`
    - To migrate, simply remove `await`

Change:
- `default` now accept `Handler` instead of `EmptyHandler`

Bug fix:
- Default Error response now return `responseHeaders`
- Possibly fixed parsing body error benchmark

# 0.0.0-experimental.22 - 19 Aug 2022
Breaking Change:
- context.body is now deprecated, use request.text() or request.json() instead

Improvement:
- Using reference header to increase json response speed
- Remove `body` getter, setter

Change:
- Using `instanceof` to early return `Response`

# 0.0.0-experimental.21 - 14 Aug 2022
Breaking Change:
- `context.headers` now return `Header` instead of `Record<string, string>`

Feature:
- Add status function to `Context`
- `handle` now accept `number | Serve`
- Remove `querystring` to support native Cloudflare Worker
- Using raw headers check to parse `body` type

# 0.0.0-experimental.20 - 13 Aug 2022
Feature:
- Handle error as response

# 0.0.0-experimental.19 - 13 Aug 2022
Change:
- Use Array Spread instead of concat as it's faster by 475%
- Update to @saltyaom/trek-router 0.0.7 as it's faster by 10%
- Use array.length instead of array[0] as it's faster by 4%

# 0.0.0-experimental.18 - 8 Aug 2022
Change:
- With lazy initialization, KingWorld is faster by 15% (tested on 14' M1 Max)
- Micro optimization
- Remove `set` from headers

# 0.0.0-experimental.17 - 15 Jul 2022
Change:
- Remove dependencies: `fluent-json-schema`, `fluent-schema-validator`
- Update `@saltyaom/trek-router` to `0.0.2`

# 0.0.0-experimental.16 - 15 Jul 2022
Breaking Change:
- Move `hook.schema` to separate plugin, [@kingworldjs/schema](https://github.com/saltyaom/kingworld-schema)
    - To migrate, simply move all `hook.schema` to `preHandler` instead

Change:
- Rename type `ParsedRequest` to `Context`
- Exposed `#addHandler` to `_addHandler`

# 0.0.0-experimental.15 - 14 Jul 2022
Breaking Change:
- Rename `context.responseHeader` to `context.responseHeaders`
- Change type of `responseHeaders` to `Header` instead of `Record<string, string>`<|MERGE_RESOLUTION|>--- conflicted
+++ resolved
@@ -1,15 +1,13 @@
-<<<<<<< HEAD
-# 1.4.9
+# 1.4.10
 Bug fix:
 Change:
 - `Elysia.file` readstream value is now IIFE to re-read
-=======
+
 # 1.4.9 - 29 Sep 2025
 Improvement:
 - add Cloudflare Worker test
 - add `Sucrose.Settings`
 - [#1443](https://github.com/elysiajs/elysia/pull/1443) add knip for detecting deadcode
->>>>>>> 668c7a14
 
 # 1.4.8 - 27 Sep 2025
 Improvement:
