--- conflicted
+++ resolved
@@ -1,9 +1,8 @@
-<<<<<<< HEAD
 # 1.0.0 - 10 Feb 2024
 Bug fix:
 - [#466](https://github.com/elysiajs/elysia/issues/466) Async Derive leaks request context to other requests if `aot: true`
 - onStop callback called twice when calling .stop
-=======
+
 # 0.8.17 - 12 Feb 2024
 Feature:
 - [#474](https://github.com/elysiajs/elysia/pull/474) Numeric Cookie with length >= 16 cant be parsed to number
@@ -14,7 +13,6 @@
 
 Change:
 - [#472](https://github.com/elysiajs/elysia/pull/472) Move documentation issue template to documentation repository
->>>>>>> 78671b18
 
 # 0.8.16 - 6 Feb 2024
 Feature:
