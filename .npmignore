.git
.gitignore
.github
.prettierrc
.eslintrc.js
.swc.cjs.swcrc
.swc.esm.swcrc
.swcrc
.husky

bun.lockb
node_modules
tsconfig.json
CHANGELOG.md

example
tests
test
docs
src
.DS_Store
test
tsconfig.cjs.json
tsconfig.esm.json
tsconfig.test.json

CONTRIBUTING.md
CODE_OF_CONDUCT.md
trace

build.ts
<<<<<<< HEAD
.scannerwork
=======
src
>>>>>>> bca50aec
<|MERGE_RESOLUTION|>--- conflicted
+++ resolved
@@ -29,8 +29,5 @@
 trace
 
 build.ts
-<<<<<<< HEAD
 .scannerwork
-=======
-src
->>>>>>> bca50aec
+src